Update notes
------------

This file tracks all major updates and new features. As TensorForce is still in alpha, 
we are continuously implementing small updates and bug fixes, which will not
be tracked here in detail but through github issues.

<<<<<<< HEAD
14th August 2017

- Fixed PPO performance issues, which we now recommend as the default
- Implemented Beta distribution for bounded actions
- Fixed various bugs around internal state handling 
- Added n-step DQN and multithreaded runner
=======
13th August 2017

- Fixed wrong internal calculation of `prob_ratio` and `kl_divergence` in TRPO/PPO
- Added `next_internals` functionality to memories and QModel
- Changed config value names related to advantage estimation to `gae_rewards` and `normalize_rewards`

>>>>>>> 1539f354

3rd August 2017

- Added `ls_accept_ratio=0.01` and adapted names of other TRPO config parameters related to line search
- Various bugs in Categorical DQN and Q-model target network scope fixed by @Islandman93
- Refactored distributions, categorical now using Gumbel-softmax

29th July 2017

- Added `QModel` as base class for DQN (hence DQFD) and NAF
- Added `next_state` placeholder to `QModel`, and boolean flag to `Memory.get_batch` to include next states
- `Configuration` now keeps track of which values were accessed, and `Agent` reports warning if not all were accessed


28th July 2017

- Moved external environments to tensorforce/contrib. The environment module just contains the base environment  class and our test environment going forward
- Merged environments ALE and Maze explorer, thanks to Islandman93 and mryellow


25th July 2017

- New optional argument `shape` for action specification, if an array of actions sharing the same specification is required
- Complete and correct mapping of OpenAIGym state/action spaces to corresponding TensorForce state/action specifications
- `MinimalTest` environment extension for multiple actions, plus an additional multi-state/action test for each agent


23th July 2017

- Implemented prototype of Proximal Policy Optimisation (PPO)
- Configuration argument network can now take module paths, not just functions
- Fixed prioritized experience replay sampling bug
- Enabling default values for distributions, see https://github.com/reinforceio/tensorforce/issues/34


8th July 2017

- BREAKING CHANGE: We modified the act and observe API once more because we think there was
a lack of clarity with regard to which state is observed (current vs next). The agent now internally
manages states and actions in the correct sequence so observe only needs reward and terminal.
- We further introduced a method ```import_observations``` so memory-based agents can preload
data into memory (e.g. if historic data is available). We also added a method ```last_observation```
on the generic agent which gives the current state, action, reward, terminal and internal state
- Fixed distributed agent mode, should run as intended now
- Fixed target network usage in NAF. Tests now run smoothl
- DQFDAgent now inherits from MemoryAgent


2nd July 2017

- Fixed lab integration: updated bazel BUILD file with command line options
- Adjusted environment integration to correctly select state and action interfaces
- Changed default agent to VPG since lab mixes continuous and discrete actions


25h June 2017

-   Added prioritised experience replay
-   Added RandomAgent for discrete/continuous random baselines
-   Moved pre-processing from runner to agent, analogue to exploration


11th June 2017

-   Fixed bug in DQFD test where demo data was not always the
    correct action. Also fixed small bug in DQFD loss (mean over
    supervised loss)
-   Network entry added to configuration so no separate network builder
    has to be passed to the agent constructor (see example)
-   The async mode using distributed tensorflow has been merged into the
    main model class. See the openai\_gym\_async.py example. In
    particular, this means multiple agents are now available in
    async mode. N.b. we are still working on making async/distributed
    things more convenient to use.
-   Fixed bug in NAF where target value (V) was connected to
    training output. Also added gradient clipping to NAF because we
    observed occasional numerical instability in testing.
-   For the same reason, we have altered the tests to always run
    multiple times and allow for an occasional failure on travis so our
    builds don't get broken by a random initialisation leading to
    an under/overflow.
-   Updated OpenAI Universe integration to work with our state/action
    interface, see an example in examples/openai\_universe.py
-   Added convenience method to create Network directly from json
    without needing to create a network builder, see examples for usage<|MERGE_RESOLUTION|>--- conflicted
+++ resolved
@@ -5,21 +5,16 @@
 we are continuously implementing small updates and bug fixes, which will not
 be tracked here in detail but through github issues.
 
-<<<<<<< HEAD
-14th August 2017
+
+13th August 2017
 
 - Fixed PPO performance issues, which we now recommend as the default
 - Implemented Beta distribution for bounded actions
-- Fixed various bugs around internal state handling 
 - Added n-step DQN and multithreaded runner
-=======
-13th August 2017
-
 - Fixed wrong internal calculation of `prob_ratio` and `kl_divergence` in TRPO/PPO
 - Added `next_internals` functionality to memories and QModel
 - Changed config value names related to advantage estimation to `gae_rewards` and `normalize_rewards`
 
->>>>>>> 1539f354
 
 3rd August 2017
 
