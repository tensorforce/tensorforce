# Copyright 2017 reinforce.io. All Rights Reserved.
#
# Licensed under the Apache License, Version 2.0 (the "License");
# you may not use this file except in compliance with the License.
# You may obtain a copy of the License at
#
#     http://www.apache.org/licenses/LICENSE-2.0
#
# Unless required by applicable law or agreed to in writing, software
# distributed under the License is distributed on an "AS IS" BASIS,
# WITHOUT WARRANTIES OR CONDITIONS OF ANY KIND, either express or implied.
# See the License for the specific language governing permissions and
# limitations under the License.
# ==============================================================================

"""Agent base class."""

from __future__ import absolute_import
from __future__ import print_function
from __future__ import division

from random import random, randrange

from tensorforce import TensorForceError
from tensorforce.core.preprocessing import Preprocessing
from tensorforce.core.explorations import Exploration


class Agent(object):
    """
    Basic Reinforcement learning agent. An agent encapsulates execution logic
    of a particular reinforcement learning algorithm and defines the external interface
    to the environment.

    The agent hence acts an intermediate layer between environment
    and backend execution (value function or policy updates).

    Each agent requires the following configuration parameters:

    * `states`: dict containing one or more state definitions.
    * `actions`: dict containing one or more action definitions.
    * `preprocessing`: dict or list containing state preprocessing configuration.
    * `exploration`: dict containing action exploration configuration.

    The configuration is passed to the [Model](#Model) and should thus include its configuration parameters, too.

    Examples:

        One state, one action, two preprecessors, epsilon exploration.

        ```python
        agent = Agent(Configuration(dict(
            states=dict(shape=(10,), type='float'),
            actions=dict(continuous=False, num_actions=6),
            preprocessing=[dict(type="sequence", args=[4]), dict=(type="max", args=[2])],
            exploration=...,
            # ... model configuration parameters
        )))
        ```

        Two states, two actions:

        ```python

        agent = Agent(Configuration(dict(
            states=dict(
                state1=dict(shape=(10,), type='float'),
                state2=dict(shape=(40,20), type='int')
            ),
            actions=dict(
                action1=dict(continuous=True),
                action2=dict(continuous=False, num_actions=6)
            ),
            preprocessing=dict(
                state1=[dict(type="sequence", args=[4]), dict=(type="max", args=[2])],
                state2=None
            ),
            exploration=dict(
                action1=...,
                action2=...
            ),
            # ... model configuration parameters
        )))
        ```
    """

    name = None
    model = None
    default_config = dict(
        preprocessing=None,
        exploration=None
    )

    def __init__(self, config):
        """Initializes the reinforcement learning agent.

        Args:
            config (Configuration): configuration object containing at least `states`, `actions`, `preprocessing` and
                'exploration`.

        """
        assert self.__class__.name is not None and self.__class__.model is not None
        config.default(Agent.default_config)

        # states config and preprocessing
        self.preprocessing = dict()
        if 'type' in config.states:
            # only one state
            config.states = dict(state=config.states)
            self.unique_state = True
            if config.preprocessing is not None:
                config.preprocessing = dict(state=config.preprocessing)
        else:
            self.unique_state = False
        for name, state in config.states:
            if config.preprocessing is not None and name in config.preprocessing:
                preprocessing = Preprocessing.from_config(config=config.preprocessing[name])
                self.preprocessing[name] = preprocessing
                state.shape = preprocessing.processed_shape(shape=state.shape)

        # actions config and exploration
        self.continuous_actions = list()
        self.exploration = dict()
        if 'continuous' in config.actions:
            # only one action
            if config.actions.continuous:
                self.continuous_actions.append('action')
            config.actions = dict(action=config.actions)
            if config.exploration is not None:
                config.exploration = dict(action=config.exploration)
            self.unique_action = True
        else:
            self.unique_action = False
        for name, action in config.actions:
            if action.continuous:
                self.continuous_actions.append(name)
            if config.exploration is not None and name in config.exploration:
                self.exploration[name] = Exploration.from_config(config=config.exploration[name])

        self.states_config = config.states
        self.actions_config = config.actions

        self.model = self.__class__.model(config)

        self.episode = 0
        self.timestep = 0

    def __str__(self):
        return str(self.__class__.name)

    def reset(self):
        """Reset agent after episode. Increments internal episode count, internal states and preprocessors.

        Returns:
            void

        """
        self.episode += 1
        self.current_internal = self.next_internal = self.model.reset()
        for preprocessing in self.preprocessing.values():
            preprocessing.reset()

    def act(self, state):
        """Return action(s) for given state(s). First, the states are preprocessed using the given preprocessing
        configuration. Then, the states are passed to the model to calculate the desired action(s) to execute.

        After obtaining the actions, exploration might be added by the agent, depending on the exploration
        configuration.

        Args:
            state: One state (usually a value tuple) or dict of states if multiple states are expected.

        Returns:
            Scalar value of the action or dict of multiple actions the agent wants to execute.

        """
        self.timestep += 1
        self.current_internal = self.next_internal

        if self.unique_state:
            self.current_state = dict(state=state)
        else:
            self.current_state = state

        # preprocessing
        for name, preprocessing in self.preprocessing.items():
            self.current_state[name] = preprocessing.process(state=self.current_state[name])

        # model action
        self.current_action, self.next_internal = self.model.get_action(state=self.current_state, internal=self.current_internal)

        # exploration
        for name, exploration in self.exploration.items():
            if name in self.continuous_actions:
                self.current_action[name] += exploration(episode=self.episode, timestep=self.timestep)
            else:
                if random() < exploration(episode=self.episode, timestep=self.timestep):
                    self.current_action[name] = randrange(self.actions_config[name].num_actions)

        if self.unique_action:
            return self.current_action['action']
        else:
            return self.current_action

<<<<<<< HEAD
    def observe(self, reward, terminal):
=======
    def observe(self, state, action, reward, terminal):
        """Observe experience from the environment to learn from.

        Args:
            state: state (value tuple) or dict of states that have been observed.
            action: action (scalar) or dict of actions that have been executed.
            reward: scalar reward that resulted from executing the action.
            terminal: boolean indicating if the episode terminated after the observation.

        Returns:
            void

        """
>>>>>>> 51f67ba5
        raise NotImplementedError

    def last_observation(self):
        return dict(state=self.current_state, action=self.current_action, reward=self.current_reward, terminal=self.current_terminal, internal=self.current_internal)

    def load_model(self, path):
        self.model.load_model(path)

    def save_model(self, path):
        self.model.save_model(path)<|MERGE_RESOLUTION|>--- conflicted
+++ resolved
@@ -202,15 +202,10 @@
         else:
             return self.current_action
 
-<<<<<<< HEAD
     def observe(self, reward, terminal):
-=======
-    def observe(self, state, action, reward, terminal):
         """Observe experience from the environment to learn from.
 
         Args:
-            state: state (value tuple) or dict of states that have been observed.
-            action: action (scalar) or dict of actions that have been executed.
             reward: scalar reward that resulted from executing the action.
             terminal: boolean indicating if the episode terminated after the observation.
 
@@ -218,11 +213,16 @@
             void
 
         """
->>>>>>> 51f67ba5
         raise NotImplementedError
 
     def last_observation(self):
-        return dict(state=self.current_state, action=self.current_action, reward=self.current_reward, terminal=self.current_terminal, internal=self.current_internal)
+        return dict(
+            state=self.current_state,
+            action=self.current_action,
+            reward=self.current_reward,
+            terminal=self.current_terminal,
+            internal=self.current_internal
+        )
 
     def load_model(self, path):
         self.model.load_model(path)
