# Copyright 2017 reinforce.io. All Rights Reserved.
#
# Licensed under the Apache License, Version 2.0 (the "License");
# you may not use this file except in compliance with the License.
# You may obtain a copy of the License at
#
#     http://www.apache.org/licenses/LICENSE-2.0
#
# Unless required by applicable law or agreed to in writing, software
# distributed under the License is distributed on an "AS IS" BASIS,
# WITHOUT WARRANTIES OR CONDITIONS OF ANY KIND, either express or implied.
# See the License for the specific language governing permissions and
# limitations under the License.
# ==============================================================================

from __future__ import absolute_import
from __future__ import print_function
from __future__ import division

from six.moves import xrange

from tensorforce import TensorForceError
from tensorforce.agents import Agent
from tensorforce.models import QDemoModel


class DQFDAgent(Agent):
    """
    Deep Q-learning from demonstration (DQFD) agent ([Hester et al., 2017](https://arxiv.org/abs/1704.03732)).
    This agent uses DQN to pre-train from demonstration data via an additional supervised loss term.
    """

    def __init__(
        self,
<<<<<<< HEAD
        states,
        actions,
        network,
        scope='dqfd',
        device=None,
        saver=None,
        summaries=None,
        distributed=None,
        batching_capacity=1000,
        variable_noise=None,
        states_preprocessing=None,
        actions_exploration=None,
        reward_preprocessing=None,
        update_mode=None,
        memory=None,
=======
        states_spec,
        actions_spec,
        batched_observe=1000,
        scope='dqfd',
        # parameters specific to LearningAgents
        summary_spec=None,
        network_spec=None,
        device=None,
        session_config=None,
        saver_spec=None,
        distributed_spec=None,
>>>>>>> 9f29ef5b
        optimizer=None,
        discount=0.99,
        distributions=None,
        entropy_regularization=None,
<<<<<<< HEAD
        target_sync_frequency=10000,
        target_update_weight=1.0,
        huber_loss=None,
        batched_observe=True,
        # first_update=10000,
        # repeat_update=1
=======
        # parameters specific to MemoryAgents
        batch_size=32,
        memory=None,
        first_update=10000,
        update_frequency=4,
        repeat_update=1,
        # parameters specific to DQFD agents
        target_sync_frequency=10000,
        target_update_weight=1.0,
        huber_loss=None,
>>>>>>> 9f29ef5b
        expert_margin=0.5,
        supervised_weight=0.1,
        demo_memory_capacity=10000,
        demo_sampling_ratio=0.2
    ):
        """
        Deep Q-learning from demonstration (DQFD) agent ([Hester et al., 2017](https://arxiv.org/abs/1704.03732)).
        This agent uses DQN to pre-train from demonstration data in combination with a supervised loss.

        Args:
<<<<<<< HEAD
            states: Dict containing at least one state definition. In the case of a single state,
               keys `shape` and `type` are necessary. For multiple states, pass a dict of dicts where each state
               is a dict itself with a unique name as its key.
            actions: Dict containing at least one action definition. Actions have types and either `num_actions`
                for discrete actions or a `shape` for continuous actions. Consult documentation and tests for more.
            network: List of layers specifying a neural network via layer types, sizes and optional arguments
                such as activation or regularisation. Full examples are in the examples/configs folder.
            device: Device string specifying model device.
            session_config: optional tf.ConfigProto with additional desired session configurations
            scope: TensorFlow scope, defaults to agent name (e.g. `dqn`).
            saver: Dict specifying automated saving. Use `directory` to specify where checkpoints are saved. Use
                either `seconds` or `steps` to specify how often the model should be saved. The `load` flag specifies
                if a model is initially loaded (set to True) from a file `file`.
            summary: Dict specifying summaries for TensorBoard. Requires a 'directory' to store summaries, `steps`
                or `seconds` to specify how often to save summaries, and a list of `labels` to indicate which values
                to export, e.g. `losses`, `variables`. Consult neural network class and model for all available labels.
            distributed: Dict specifying distributed functionality. Use `parameter_server` and `replica_model`
                Boolean flags to indicate workers and parameter servers. Use a `cluster` key to pass a TensorFlow
                cluster spec.
            optimizer: Dict specifying optimizer type and its optional parameters, typically a `learning_rate`.
                Available optimizer types include standard TensorFlow optimizers, `natural_gradient`,
                and `evolutionary`. Consult the optimizer test or example configurations for more.
            discount: Float specifying reward discount factor.
            variable_noise: Experimental optional parameter specifying variable noise (NoisyNet).
            states_preprocessing: Optional list of states preprocessors to apply to state  
                (e.g. `image_resize`, `grayscale`).
            actions_exploration: Optional dict specifying action exploration type (epsilon greedy  
                or Gaussian noise).
            reward_preprocessing: Optional dict specifying reward preprocessing.
            distributions: Optional dict specifying action distributions to override default distribution choices.
                Must match action names.
            entropy_regularization: Optional positive float specifying an entropy regularization value.
=======
>>>>>>> 9f29ef5b
            target_sync_frequency: Interval between optimization calls synchronizing the target network.
            target_update_weight: Update weight, 1.0 meaning a full assignment to target network from training network.
            huber_loss: Optional flat specifying Huber-loss clipping.
            expert_margin: Positive float specifying enforced supervised margin between expert action Q-value and other
                Q-values.
            supervised_weight: Weight of supervised loss term.
            demo_memory_capacity: Int describing capacity of expert demonstration memory.
            demo_sampling_ratio: Runtime sampling ratio of expert data.
        """
<<<<<<< HEAD
        if network is None:
            raise TensorForceError("No network provided.")

        # Update mode
        if update_mode is None:
            update_mode = dict(
                unit='timesteps',
                batch_size=32,
                frequency=4
            )
        elif 'unit' in update_mode:
            assert update_mode['unit'] == 'timesteps'
        else:
            update_mode['unit'] = 'timesteps'

        # Memory
        if memory is None:
            # Default capacity of 1000 batches
            memory = dict(
                type='replay',
                include_next_states=True,
                capacity=(1000 * update_mode['batch_size'])
            )
        else:
            assert memory['include_next_states']

        # Optimizer
        if optimizer is None:
            optimizer = dict(
                type='adam',
                learning_rate=1e-3
            )

        self.scope = scope
        self.device = device
        self.saver = saver
        self.summaries = summaries
        self.distributed = distributed
        self.batching_capacity = batching_capacity
        self.variable_noise = variable_noise
        self.states_preprocessing = states_preprocessing
        self.actions_exploration = actions_exploration
        self.reward_preprocessing = reward_preprocessing
        self.update_mode = update_mode
        self.memory = memory
        self.optimizer = optimizer
        self.discount = discount
        self.network = network
        self.distributions = distributions
        self.entropy_regularization = entropy_regularization
        self.target_sync_frequency = target_sync_frequency
        self.target_update_weight = target_update_weight
        self.double_q_model = True
        self.huber_loss = huber_loss
        self.expert_margin = expert_margin
        self.supervised_weight = supervised_weight

        self.demo_memory_capacity = demo_memory_capacity
        # The demo_sampling_ratio, called p in paper, controls ratio of expert vs online training samples
        # p = n_demo / (n_demo + n_replay) => n_demo  = p * n_replay / (1 - p)
        self.demo_batch_size = int(demo_sampling_ratio * update_mode['batch_size'] / (1.0 - demo_sampling_ratio))
        assert self.demo_batch_size > 0, 'Check DQFD sampling parameters to ensure ' \
                                         'demo_batch_size is positive. (Calculated {} based on current' \
                                         ' parameters)'.format(self.demo_batch_size)

        # This is the demonstration memory that we will fill with observations before starting
        # the main training loop
        super(DQFDAgent, self).__init__(
            states=states,
            actions=actions,
            batched_observe=batched_observe
        )
=======
        self.target_sync_frequency = target_sync_frequency
        self.target_update_weight = target_update_weight
        self.huber_loss = huber_loss

        self.expert_margin = expert_margin
        self.supervised_weight = supervised_weight

        super(DQFDAgent, self).__init__(
            states_spec=states_spec,
            actions_spec=actions_spec,
            batched_observe=batched_observe,
            scope=scope,
            # parameters specific to LearningAgent
            summary_spec=summary_spec,
            network_spec=network_spec,
            discount=discount,
            device=device,
            session_config=session_config,
            saver_spec=saver_spec,
            distributed_spec=distributed_spec,
            optimizer=optimizer,
            variable_noise=variable_noise,
            states_preprocessing_spec=states_preprocessing_spec,
            explorations_spec=explorations_spec,
            reward_preprocessing_spec=reward_preprocessing_spec,
            distributions_spec=distributions_spec,
            entropy_regularization=entropy_regularization,
            # parameters specific to MemoryAgents
            batch_size=batch_size,
            memory=memory,
            first_update=first_update,
            update_frequency=update_frequency,
            repeat_update=repeat_update
        )

        # The demo_sampling_ratio, called p in paper, controls ratio of expert vs online training samples
        # p = n_demo / (n_demo + n_replay) => n_demo  = p * n_replay / (1 - p)
        self.demo_memory_capacity = demo_memory_capacity
        self.demo_batch_size = int(demo_sampling_ratio * batch_size / (1.0 - demo_sampling_ratio))
        assert self.demo_batch_size > 0, 'Check DQFD sampling parameters to ensure ' \
                                         'demo_batch_size is positive. (Calculated {} based on current' \
                                         ' parameters)'.format(self.demo_batch_size)

        # This is the demonstration memory that we will fill with observations before starting
        # the main training loop
        self.demo_memory = Replay(self.states_spec, self.actions_spec, self.demo_memory_capacity)
>>>>>>> 9f29ef5b

    def initialize_model(self):
        return QDemoModel(
            states=self.states,
            actions=self.actions,
            scope=self.scope,
            device=self.device,
            saver=self.saver,
            summaries=self.summaries,
            distributed=self.distributed,
            batching_capacity=self.batching_capacity,
            variable_noise=self.variable_noise,
            states_preprocessing=self.states_preprocessing,
            actions_exploration=self.actions_exploration,
            reward_preprocessing=self.reward_preprocessing,
            update_mode=self.update_mode,
            memory=self.memory,
            optimizer=self.optimizer,
            discount=self.discount,
            network=self.network,
            distributions=self.distributions,
            entropy_regularization=self.entropy_regularization,
            target_sync_frequency=self.target_sync_frequency,
            target_update_weight=self.target_update_weight,
            # DQFD always uses double dqn, which is a required key for a q-model.
            double_q_model=True,
            huber_loss=self.huber_loss,
            expert_margin=self.expert_margin,
            supervised_weight=self.supervised_weight,
            demo_memory_capacity=self.demo_memory_capacity,
            demo_batch_size=self.demo_batch_size
        )

<<<<<<< HEAD
    # This is handled by the model now
    # def observe(self, reward, terminal):
    #     """
    #     Adds observations, updates via sampling from memories according to update rate.
    #     DQFD samples from the online replay memory and the demo memory with
    #     the fractions controlled by a hyper parameter p called 'expert sampling ratio.
    #
    #     Args:
    #         reward:
    #         terminal:
    #     """
    #     super(DQFDAgent, self).observe(reward=reward, terminal=terminal)
    #     if self.timestep >= self.first_update and self.timestep % self.update_frequency == 0:
    #         for _ in xrange(self.repeat_update):
    #             self.model.demonstration_update()
=======
    def observe(self, reward, terminal):
        """
        Adds observations, updates via sampling from memories according to update rate.
        DQFD samples from the online replay memory and the demo memory with
        the fractions controlled by a hyper parameter p called 'expert sampling ratio.
        """
        super(DQFDAgent, self).observe(reward=reward, terminal=terminal)

        if self.timestep >= self.first_update and self.timestep % self.update_frequency == 0:
            for _ in xrange(self.repeat_update):
                batch = self.demo_memory.get_batch(batch_size=self.demo_batch_size, next_states=True)
                self.model.demonstration_update(
                    states={name: np.stack((batch['states'][name],
                                            batch['next_states'][name])) for name in batch['states']},
                    internals=batch['internals'],
                    actions=batch['actions'],
                    terminal=batch['terminal'],
                    reward=batch['reward']
                )
>>>>>>> 9f29ef5b

    def import_demonstrations(self, demonstrations):
        """
        Imports demonstrations, i.e. expert observations. Note that for large numbers of observations,
        set_demonstrations is more appropriate, which directly sets memory contents to an array an expects
        a different layout.

        Args:
            demonstrations: List of observation dicts
        """
        for observation in demonstrations:
            if self.unique_state:
                state = dict(state=observation['states'])
            else:
                state = observation['states']
            if self.unique_action:
                action = dict(action=observation['actions'])
            else:
                action = observation['actions']

            self.model.import_experience(
                states=state,
                internals=observation['internals'],
                actions=action,
                terminal=observation['terminal'],
                reward=observation['reward']
            )

    def set_demonstrations(self, batch):
        """
        Set all demonstrations from batch data. Expects a dict wherein each value contains an array
        containing all states, actions, rewards, terminals and internals respectively.

        Args:
            batch:

        """
        self.model.set_demo_memory(
            states=batch['states'],
            internals=batch['internals'],
            actions=batch['actions'],
            terminal=batch['terminal'],
            reward=batch['reward']
        )

    def pretrain(self, steps):
        """
        Computes pre-train updates.

        Args:
            steps: Number of updates to execute.

        """
        for _ in xrange(steps):
<<<<<<< HEAD
            self.model.demonstration_update()
=======
            # Sample from demo memory.
            batch = self.demo_memory.get_batch(batch_size=self.batch_size, next_states=True)

            # Update using both double Q-learning and supervised double_q_loss.
            self.model.demonstration_update(
                states={name: np.stack((batch['states'][name],
                                        batch['next_states'][name])) for name in batch['states']},
                internals=batch['internals'],
                actions=batch['actions'],
                terminal=batch['terminal'],
                reward=batch['reward']
            )
>>>>>>> 9f29ef5b
<|MERGE_RESOLUTION|>--- conflicted
+++ resolved
@@ -17,14 +17,11 @@
 from __future__ import print_function
 from __future__ import division
 
-from six.moves import xrange
-
-from tensorforce import TensorForceError
-from tensorforce.agents import Agent
+from tensorforce.agents import LearningAgent
 from tensorforce.models import QDemoModel
 
 
-class DQFDAgent(Agent):
+class DQFDAgent(LearningAgent):
     """
     Deep Q-learning from demonstration (DQFD) agent ([Hester et al., 2017](https://arxiv.org/abs/1704.03732)).
     This agent uses DQN to pre-train from demonstration data via an additional supervised loss term.
@@ -32,58 +29,31 @@
 
     def __init__(
         self,
-<<<<<<< HEAD
         states,
         actions,
         network,
+        batched_observe=True,
+        batching_capacity=1000,
         scope='dqfd',
         device=None,
         saver=None,
         summaries=None,
         distributed=None,
-        batching_capacity=1000,
         variable_noise=None,
         states_preprocessing=None,
         actions_exploration=None,
         reward_preprocessing=None,
         update_mode=None,
         memory=None,
-=======
-        states_spec,
-        actions_spec,
-        batched_observe=1000,
-        scope='dqfd',
-        # parameters specific to LearningAgents
-        summary_spec=None,
-        network_spec=None,
-        device=None,
-        session_config=None,
-        saver_spec=None,
-        distributed_spec=None,
->>>>>>> 9f29ef5b
         optimizer=None,
         discount=0.99,
         distributions=None,
         entropy_regularization=None,
-<<<<<<< HEAD
         target_sync_frequency=10000,
         target_update_weight=1.0,
         huber_loss=None,
-        batched_observe=True,
         # first_update=10000,
         # repeat_update=1
-=======
-        # parameters specific to MemoryAgents
-        batch_size=32,
-        memory=None,
-        first_update=10000,
-        update_frequency=4,
-        repeat_update=1,
-        # parameters specific to DQFD agents
-        target_sync_frequency=10000,
-        target_update_weight=1.0,
-        huber_loss=None,
->>>>>>> 9f29ef5b
         expert_margin=0.5,
         supervised_weight=0.1,
         demo_memory_capacity=10000,
@@ -94,7 +64,6 @@
         This agent uses DQN to pre-train from demonstration data in combination with a supervised loss.
 
         Args:
-<<<<<<< HEAD
             states: Dict containing at least one state definition. In the case of a single state,
                keys `shape` and `type` are necessary. For multiple states, pass a dict of dicts where each state
                is a dict itself with a unique name as its key.
@@ -127,8 +96,6 @@
             distributions: Optional dict specifying action distributions to override default distribution choices.
                 Must match action names.
             entropy_regularization: Optional positive float specifying an entropy regularization value.
-=======
->>>>>>> 9f29ef5b
             target_sync_frequency: Interval between optimization calls synchronizing the target network.
             target_update_weight: Update weight, 1.0 meaning a full assignment to target network from training network.
             huber_loss: Optional flat specifying Huber-loss clipping.
@@ -138,9 +105,6 @@
             demo_memory_capacity: Int describing capacity of expert demonstration memory.
             demo_sampling_ratio: Runtime sampling ratio of expert data.
         """
-<<<<<<< HEAD
-        if network is None:
-            raise TensorForceError("No network provided.")
 
         # Update mode
         if update_mode is None:
@@ -172,23 +136,6 @@
                 learning_rate=1e-3
             )
 
-        self.scope = scope
-        self.device = device
-        self.saver = saver
-        self.summaries = summaries
-        self.distributed = distributed
-        self.batching_capacity = batching_capacity
-        self.variable_noise = variable_noise
-        self.states_preprocessing = states_preprocessing
-        self.actions_exploration = actions_exploration
-        self.reward_preprocessing = reward_preprocessing
-        self.update_mode = update_mode
-        self.memory = memory
-        self.optimizer = optimizer
-        self.discount = discount
-        self.network = network
-        self.distributions = distributions
-        self.entropy_regularization = entropy_regularization
         self.target_sync_frequency = target_sync_frequency
         self.target_update_weight = target_update_weight
         self.double_q_model = True
@@ -209,56 +156,25 @@
         super(DQFDAgent, self).__init__(
             states=states,
             actions=actions,
-            batched_observe=batched_observe
+            network=network,
+            batched_observe=batched_observe,
+            batching_capacity=batching_capacity,
+            scope=scope,
+            device=device,
+            saver=saver,
+            summaries=summaries,
+            distributed=distributed,
+            variable_noise=variable_noise,
+            states_preprocessing=states_preprocessing,
+            actions_exploration=actions_exploration,
+            reward_preprocessing=reward_preprocessing,
+            update_mode=update_mode,
+            memory=memory,
+            optimizer=optimizer,
+            discount=discount,
+            distributions=distributions,
+            entropy_regularization=entropy_regularization
         )
-=======
-        self.target_sync_frequency = target_sync_frequency
-        self.target_update_weight = target_update_weight
-        self.huber_loss = huber_loss
-
-        self.expert_margin = expert_margin
-        self.supervised_weight = supervised_weight
-
-        super(DQFDAgent, self).__init__(
-            states_spec=states_spec,
-            actions_spec=actions_spec,
-            batched_observe=batched_observe,
-            scope=scope,
-            # parameters specific to LearningAgent
-            summary_spec=summary_spec,
-            network_spec=network_spec,
-            discount=discount,
-            device=device,
-            session_config=session_config,
-            saver_spec=saver_spec,
-            distributed_spec=distributed_spec,
-            optimizer=optimizer,
-            variable_noise=variable_noise,
-            states_preprocessing_spec=states_preprocessing_spec,
-            explorations_spec=explorations_spec,
-            reward_preprocessing_spec=reward_preprocessing_spec,
-            distributions_spec=distributions_spec,
-            entropy_regularization=entropy_regularization,
-            # parameters specific to MemoryAgents
-            batch_size=batch_size,
-            memory=memory,
-            first_update=first_update,
-            update_frequency=update_frequency,
-            repeat_update=repeat_update
-        )
-
-        # The demo_sampling_ratio, called p in paper, controls ratio of expert vs online training samples
-        # p = n_demo / (n_demo + n_replay) => n_demo  = p * n_replay / (1 - p)
-        self.demo_memory_capacity = demo_memory_capacity
-        self.demo_batch_size = int(demo_sampling_ratio * batch_size / (1.0 - demo_sampling_ratio))
-        assert self.demo_batch_size > 0, 'Check DQFD sampling parameters to ensure ' \
-                                         'demo_batch_size is positive. (Calculated {} based on current' \
-                                         ' parameters)'.format(self.demo_batch_size)
-
-        # This is the demonstration memory that we will fill with observations before starting
-        # the main training loop
-        self.demo_memory = Replay(self.states_spec, self.actions_spec, self.demo_memory_capacity)
->>>>>>> 9f29ef5b
 
     def initialize_model(self):
         return QDemoModel(
@@ -292,7 +208,6 @@
             demo_batch_size=self.demo_batch_size
         )
 
-<<<<<<< HEAD
     # This is handled by the model now
     # def observe(self, reward, terminal):
     #     """
@@ -308,27 +223,6 @@
     #     if self.timestep >= self.first_update and self.timestep % self.update_frequency == 0:
     #         for _ in xrange(self.repeat_update):
     #             self.model.demonstration_update()
-=======
-    def observe(self, reward, terminal):
-        """
-        Adds observations, updates via sampling from memories according to update rate.
-        DQFD samples from the online replay memory and the demo memory with
-        the fractions controlled by a hyper parameter p called 'expert sampling ratio.
-        """
-        super(DQFDAgent, self).observe(reward=reward, terminal=terminal)
-
-        if self.timestep >= self.first_update and self.timestep % self.update_frequency == 0:
-            for _ in xrange(self.repeat_update):
-                batch = self.demo_memory.get_batch(batch_size=self.demo_batch_size, next_states=True)
-                self.model.demonstration_update(
-                    states={name: np.stack((batch['states'][name],
-                                            batch['next_states'][name])) for name in batch['states']},
-                    internals=batch['internals'],
-                    actions=batch['actions'],
-                    terminal=batch['terminal'],
-                    reward=batch['reward']
-                )
->>>>>>> 9f29ef5b
 
     def import_demonstrations(self, demonstrations):
         """
@@ -383,19 +277,4 @@
 
         """
         for _ in xrange(steps):
-<<<<<<< HEAD
-            self.model.demonstration_update()
-=======
-            # Sample from demo memory.
-            batch = self.demo_memory.get_batch(batch_size=self.batch_size, next_states=True)
-
-            # Update using both double Q-learning and supervised double_q_loss.
-            self.model.demonstration_update(
-                states={name: np.stack((batch['states'][name],
-                                        batch['next_states'][name])) for name in batch['states']},
-                internals=batch['internals'],
-                actions=batch['actions'],
-                terminal=batch['terminal'],
-                reward=batch['reward']
-            )
->>>>>>> 9f29ef5b
+            self.model.demonstration_update()