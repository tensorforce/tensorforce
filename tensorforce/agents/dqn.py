# Copyright 2020 Tensorforce Team. All Rights Reserved.
#
# Licensed under the Apache License, Version 2.0 (the "License");
# you may not use this file except in compliance with the License.
# You may obtain a copy of the License at
#
#     http://www.apache.org/licenses/LICENSE-2.0
#
# Unless required by applicable law or agreed to in writing, software
# distributed under the License is distributed on an "AS IS" BASIS,
# WITHOUT WARRANTIES OR CONDITIONS OF ANY KIND, either express or implied.
# See the License for the specific language governing permissions and
# limitations under the License.
# ==============================================================================

from collections import OrderedDict

from tensorforce.agents import TensorforceAgent


class DeepQNetwork(TensorforceAgent):
    """
    [Deep Q-Network](https://www.nature.com/articles/nature14236) agent (specification key: `dqn`).

    Args:
        states (specification): States specification
            (<span style="color:#C00000"><b>required</b></span>, better implicitly specified via
            `environment` argument for `Agent.create(...)`), arbitrarily nested dictionary of state
            descriptions (usually taken from `Environment.states()`) with the following attributes:
            <ul>
            <li><b>type</b> (<i>"bool" | "int" | "float"</i>) &ndash; state data type
            (<span style="color:#00C000"><b>default</b></span>: "float").</li>
            <li><b>shape</b> (<i>int | iter[int]</i>) &ndash; state shape
            (<span style="color:#C00000"><b>required</b></span>).</li>
            <li><b>num_values</b> (<i>int > 0</i>) &ndash; number of discrete state values
            (<span style="color:#C00000"><b>required</b></span> for type "int").</li>
            <li><b>min_value/max_value</b> (<i>float</i>) &ndash; minimum/maximum state value
            (<span style="color:#00C000"><b>optional</b></span> for type "float").</li>
            </ul>
        actions (specification): Actions specification
            (<span style="color:#C00000"><b>required</b></span>, better implicitly specified via
            `environment` argument for `Agent.create(...)`), arbitrarily nested dictionary of
            action descriptions (usually taken from `Environment.actions()`) with the following
            attributes:
            <ul>
            <li><b>type</b> (<i>"bool" | "int" | "float"</i>) &ndash; action data type
            (<span style="color:#C00000"><b>required</b></span>).</li>
            <li><b>shape</b> (<i>int > 0 | iter[int > 0]</i>) &ndash; action shape
            (<span style="color:#00C000"><b>default</b></span>: scalar).</li>
            <li><b>num_values</b> (<i>int > 0</i>) &ndash; number of discrete action values
            (<span style="color:#C00000"><b>required</b></span> for type "int").</li>
            <li><b>min_value/max_value</b> (<i>float</i>) &ndash; minimum/maximum action value
            (<span style="color:#00C000"><b>optional</b></span> for type "float").</li>
            </ul>
        max_episode_timesteps (int > 0): Upper bound for numer of timesteps per episode
            (<span style="color:#00C000"><b>default</b></span>: not given, better implicitly
            specified via `environment` argument for `Agent.create(...)`).

        memory (int > 0): Replay memory capacity, has to fit at least maximum batch_size + maximum
            network/estimator horizon + 1 timesteps
            (<span style="color:#C00000"><b>required</b></span>).
        batch_size (parameter, int > 0): Number of timesteps per update batch
            (<span style="color:#C00000"><b>required</b></span>).

        network ("auto" | specification): Policy network configuration, see
            [networks](../modules/networks.html)
            (<span style="color:#00C000"><b>default</b></span>: "auto", automatically configured
            network).

        update_frequency ("never" | parameter, int > 0): Frequency of updates
            (<span style="color:#00C000"><b>default</b></span>: batch_size).
        start_updating (parameter, int >= batch_size): Number of timesteps before first update
            (<span style="color:#00C000"><b>default</b></span>: none).
        learning_rate (parameter, float > 0.0): Optimizer learning rate
            (<span style="color:#00C000"><b>default</b></span>: 3e-4).
        huber_loss (parameter, float > 0.0): Huber loss threshold
            (<span style="color:#00C000"><b>default</b></span>: no huber loss).

        horizon (parameter, int >= 0): n-step DQN, horizon of discounted-sum reward estimation
            before target network estimate
            (<span style="color:#00C000"><b>default</b></span>: 0).
        discount (parameter, 0.0 <= float <= 1.0): Discount factor for future rewards of
            discounted-sum reward estimation
            (<span style="color:#00C000"><b>default</b></span>: 0.99).
        estimate_terminals (bool): Whether to estimate the value of terminal horizon states
            (<span style="color:#00C000"><b>default</b></span>: false).

        target_sync_frequency (parameter, int > 0): Interval between target network updates
            (<span style="color:#00C000"><b>default</b></span>: every update).
        target_update_weight (parameter, 0.0 < float <= 1.0): Target network update weight
            (<span style="color:#00C000"><b>default</b></span>: 1.0).

        preprocessing (dict[specification]): Preprocessing as layer or list of layers, see
            [preprocessing](../modules/preprocessing.html), specified per state-type or -name, and
            for reward/return/advantage
            (<span style="color:#00C000"><b>default</b></span>: none).

        exploration (parameter | dict[parameter], float >= 0.0): Exploration, global or per
            action-name or -type, defined as the probability for uniformly random output in case of
            `bool` and `int` actions, and the standard deviation of Gaussian noise added to every
            output in case of `float` actions
            (<span style="color:#00C000"><b>default</b></span>: 0.0).
        variable_noise (parameter, float >= 0.0): Standard deviation of Gaussian noise added to all
            trainable float variables (<span style="color:#00C000"><b>default</b></span>: 0.0).

        l2_regularization (parameter, float >= 0.0): Scalar controlling L2 regularization
            (<span style="color:#00C000"><b>default</b></span>:
            0.0).
        entropy_regularization (parameter, float >= 0.0): Scalar controlling entropy
            regularization, to discourage the policy distribution being too "certain" / spiked
            (<span style="color:#00C000"><b>default</b></span>: 0.0).

        name (string): Agent name, used e.g. for TensorFlow scopes and saver default filename
            (<span style="color:#00C000"><b>default</b></span>: "agent").
        device (string): Device name
            (<span style="color:#00C000"><b>default</b></span>: TensorFlow default).
        parallel_interactions (int > 0): Maximum number of parallel interactions to support,
            for instance, to enable multiple parallel episodes, environments or (centrally
            controlled) agents within an environment
            (<span style="color:#00C000"><b>default</b></span>: 1).
        config (specification): Various additional configuration options:
            buffer_observe (int > 0): Maximum number of timesteps within an episode to buffer before
                executing internal observe operations, to reduce calls to TensorFlow for improved
                performance
                (<span style="color:#00C000"><b>default</b></span>: simple rules to infer maximum
                number which can be buffered without affecting performance).
            seed (int): Random seed to set for Python, NumPy (both set globally!) and TensorFlow,
                environment seed may have to be set separately for fully deterministic execution
                (<span style="color:#00C000"><b>default</b></span>: none).
        saver (specification): TensorFlow saver configuration for periodic implicit saving, as
            alternative to explicit saving via agent.save(...), with the following attributes
            (<span style="color:#00C000"><b>default</b></span>: no saver):
            <ul>
            <li><b>directory</b> (<i>path</i>) &ndash; saver directory
            (<span style="color:#C00000"><b>required</b></span>).</li>
            <li><b>filename</b> (<i>string</i>) &ndash; model filename
            (<span style="color:#00C000"><b>default</b></span>: agent name).</li>
            <li><b>frequency</b> (<i>int > 0</i>) &ndash; how frequently in seconds to save the
            model (<span style="color:#00C000"><b>default</b></span>: 600 seconds).</li>
            <li><b>load</b> (<i>bool | str</i>) &ndash; whether to load the existing model, or
            which model filename to load
            (<span style="color:#00C000"><b>default</b></span>: true).</li>
            </ul>
            <li><b>max-checkpoints</b> (<i>int > 0</i>) &ndash; maximum number of checkpoints to
            keep (<span style="color:#00C000"><b>default</b></span>: 5).</li>
        summarizer (specification): TensorBoard summarizer configuration with the following
            attributes (<span style="color:#00C000"><b>default</b></span>: no summarizer):
            <ul>
            <li><b>directory</b> (<i>path</i>) &ndash; summarizer directory
            (<span style="color:#C00000"><b>required</b></span>).</li>
            <li><b>frequency</b> (<i>int > 0, dict[int > 0]</i>) &ndash; how frequently in
            timesteps to record summaries for act-summaries if specified globally
            (<span style="color:#00C000"><b>default</b></span>: always),
            otherwise specified for act-summaries via "act" in timesteps, for
            observe/experience-summaries via "observe"/"experience" in episodes, and for
            update/variables-summaries via "update"/"variables" in updates
            (<span style="color:#00C000"><b>default</b></span>: never).</li>
            <li><b>flush</b> (<i>int > 0</i>) &ndash; how frequently in seconds to flush the
            summary writer (<span style="color:#00C000"><b>default</b></span>: 10).</li>
            <li><b>max-summaries</b> (<i>int > 0</i>) &ndash; maximum number of summaries to keep
            (<span style="color:#00C000"><b>default</b></span>: 5).</li>
            <li><b>custom</b> (<i>dict[spec]</i>) &ndash; custom summaries which are recorded via
            `agent.summarize(...)`, specification with either type "scalar", type "histogram" with
            optional "buckets", type "image" with optional "max_outputs"
            (<span style="color:#00C000"><b>default</b></span>: 3), or type "audio"
            (<span style="color:#00C000"><b>default</b></span>: no custom summaries).</li>
            <li><b>labels</b> (<i>"all" | iter[string]</i>) &ndash; all excluding "*-histogram"
            labels, or list of summaries to record, from the following labels
            (<span style="color:#00C000"><b>default</b></span>: only "graph"):</li>
            <li>"distributions" or "bernoulli", "categorical", "gaussian", "beta":
            distribution-specific parameters</li>
            <li>"dropout": dropout zero fraction</li>
            <li>"entropies" or "entropy", "action-entropies": entropy of policy
            distribution(s)</li>
            <li>"graph": graph summary</li>
            <li>"kl-divergences" or "kl-divergence", "action-kl-divergences": KL-divergence of
            previous and updated polidcy distribution(s)</li>
            <li>"losses" or "loss", "objective-loss", "regularization-loss", "baseline-loss",
            "baseline-objective-loss", "baseline-regularization-loss": loss scalars</li>
            <li>"parameters": parameter scalars</li>
            <li>"relu": ReLU activation zero fraction</li>
            <li>"rewards" or "episode-reward", "reward", "return", "advantage": reward scalar</li>
            <li>"update-norm": update norm</li>
            <li>"updates": update mean and variance scalars</li>
            <li>"updates-histogram": update histograms</li>
            <li>"variables": variable mean and variance scalars</li>
            <li>"variables-histogram": variable histograms</li>
            </ul>
        recorder (specification): Experience traces recorder configuration, currently not including
            internal states, with the following attributes
            (<span style="color:#00C000"><b>default</b></span>: no recorder):
            <ul>
            <li><b>directory</b> (<i>path</i>) &ndash; recorder directory
            (<span style="color:#C00000"><b>required</b></span>).</li>
            <li><b>frequency</b> (<i>int > 0</i>) &ndash; how frequently in episodes to record
            traces (<span style="color:#00C000"><b>default</b></span>: every episode).</li>
            <li><b>start</b> (<i>int >= 0</i>) &ndash; how many episodes to skip before starting to
            record traces (<span style="color:#00C000"><b>default</b></span>: 0).</li>
            <li><b>max-traces</b> (<i>int > 0</i>) &ndash; maximum number of traces to keep
            (<span style="color:#00C000"><b>default</b></span>: all).</li>
    """

    def __init__(
        # Required
        self, states, actions, memory, batch_size,
        # Environment
        max_episode_timesteps=None,
        # Network
        network='auto',
        # Optimization
        update_frequency=None, start_updating=None, learning_rate=3e-4, huber_loss=0.0,
        # Reward estimation
        horizon=0, discount=0.99, estimate_terminals=False,
        # Target network
        target_sync_frequency=1, target_update_weight=1.0,
        # Preprocessing
        preprocessing=None,
        # Exploration
        exploration=0.0, variable_noise=0.0,
        # Regularization
        l2_regularization=0.0, entropy_regularization=0.0,
        # TensorFlow etc
        name='agent', device=None, parallel_interactions=1, config=None, saver=None,
        summarizer=None, recorder=None
    ):
        self.spec = OrderedDict(
            agent='dqn',
            states=states, actions=actions, memory=memory, batch_size=batch_size,
            max_episode_timesteps=max_episode_timesteps,
            network=network,
            update_frequency=update_frequency, start_updating=start_updating,
                learning_rate=learning_rate, huber_loss=huber_loss,
            horizon=horizon, discount=discount, estimate_terminals=estimate_terminals,
            target_sync_frequency=target_sync_frequency, target_update_weight=target_update_weight,
            preprocessing=preprocessing,
            exploration=exploration, variable_noise=variable_noise,
            l2_regularization=l2_regularization, entropy_regularization=entropy_regularization,
            name=name, device=device, parallel_interactions=parallel_interactions, config=config,
                saver=saver, summarizer=summarizer, recorder=recorder
        )

<<<<<<< HEAD
        policy = dict(network=network, temperature=0.0, infer_state_value='action-values')
=======
        # Action value doesn't exist for Beta
        policy = dict(
            network=network, distributions=dict(float='gaussian'), temperature=0.0,
            use_beta_distribution=False, infer_state_value='action-values'
        )
>>>>>>> 4c9d6d34
        memory = dict(type='replay', capacity=memory)
        update = dict(unit='timesteps', batch_size=batch_size)
        if update_frequency is not None:
            update['frequency'] = update_frequency
        if start_updating is not None:
            update['start'] = start_updating
        optimizer = dict(type='adam', learning_rate=learning_rate)
        objective = dict(type='value', value='action', huber_loss=huber_loss)
        reward_estimation = dict(
            horizon=horizon, discount=discount, estimate_horizon='late',
            estimate_terminals=estimate_terminals
        )
        baseline_policy = policy
        baseline_optimizer = dict(
            type='synchronization', sync_frequency=target_sync_frequency,
            update_weight=target_update_weight
        )
        baseline_objective = None

        super().__init__(
            # Agent
            states=states, actions=actions, max_episode_timesteps=max_episode_timesteps,
            parallel_interactions=parallel_interactions, config=config, recorder=recorder,
            # Model
            preprocessing=preprocessing, exploration=exploration, variable_noise=variable_noise,
            l2_regularization=l2_regularization, name=name, device=device, saver=saver,
            summarizer=summarizer,
            # TensorforceModel
            policy=policy, memory=memory, update=update, optimizer=optimizer, objective=objective,
            reward_estimation=reward_estimation, baseline_policy=baseline_policy,
            baseline_optimizer=baseline_optimizer, baseline_objective=baseline_objective,
            entropy_regularization=entropy_regularization
        )<|MERGE_RESOLUTION|>--- conflicted
+++ resolved
@@ -239,15 +239,7 @@
                 saver=saver, summarizer=summarizer, recorder=recorder
         )
 
-<<<<<<< HEAD
         policy = dict(network=network, temperature=0.0, infer_state_value='action-values')
-=======
-        # Action value doesn't exist for Beta
-        policy = dict(
-            network=network, distributions=dict(float='gaussian'), temperature=0.0,
-            use_beta_distribution=False, infer_state_value='action-values'
-        )
->>>>>>> 4c9d6d34
         memory = dict(type='replay', capacity=memory)
         update = dict(unit='timesteps', batch_size=batch_size)
         if update_frequency is not None:
