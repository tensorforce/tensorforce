# Copyright 2017 reinforce.io. All Rights Reserved.
#
# Licensed under the Apache License, Version 2.0 (the "License");
# you may not use this file except in compliance with the License.
# You may obtain a copy of the License at
#
#     http://www.apache.org/licenses/LICENSE-2.0
#
# Unless required by applicable law or agreed to in writing, software
# distributed under the License is distributed on an "AS IS" BASIS,
# WITHOUT WARRANTIES OR CONDITIONS OF ANY KIND, either express or implied.
# See the License for the specific language governing permissions and
# limitations under the License.
# ==============================================================================

"""
OpenAI Gym Integration: https://gym.openai.com/.
"""

from __future__ import absolute_import
from __future__ import print_function
from __future__ import division

import gym
import numpy as np
from tensorforce import TensorForceError
from tensorforce.environments import Environment


class OpenAIGym(Environment):

    def __init__(self, gym_id, monitor=None, monitor_safe=False, monitor_video=0, visualize=False):
        """
        Initialize OpenAI Gym.

        Args:
            gym_id: OpenAI Gym environment ID. See https://gym.openai.com/envs
            monitor: Output directory. Setting this to None disables monitoring.
            monitor_safe: Setting this to True prevents existing log files to be overwritten. Default False.
            monitor_video: Save a video every monitor_video steps. Setting this to 0 disables recording of videos.
            visualize: If set True, the program will visualize the trainings of gym's environment. Note that such
                visualization is probabily going to slow down the training.
        """

        self.gym_id = gym_id
        self.gym = gym.make(gym_id)  # Might raise gym.error.UnregisteredEnv or gym.error.DeprecatedEnv
        self.visualize = visualize

        if monitor:
            if monitor_video == 0:
                video_callable = False
            else:
                video_callable = (lambda x: x % monitor_video == 0)
            self.gym = gym.wrappers.Monitor(self.gym, monitor, force=not monitor_safe, video_callable=video_callable)

        self._states = OpenAIGym.state_from_space(space=self.gym.observation_space)
        self._actions = OpenAIGym.action_from_space(space=self.gym.action_space)

    def __str__(self):
        return 'OpenAIGym({})'.format(self.gym_id)

    @property
    def states(self):
        return self._states

    @property
    def actions(self):
        return self._actions

    def close(self):
        self.gym.close()
        self.gym = None

    def reset(self):
        if isinstance(self.gym, gym.wrappers.Monitor):
            self.gym.stats_recorder.done = True
        state = self.gym.reset()
        return OpenAIGym.flatten_state(state=state)

    def execute(self, action):
        if self.visualize:
            self.gym.render()
        action = OpenAIGym.unflatten_action(action=action)
        state, reward, terminal, _ = self.gym.step(action)
        return OpenAIGym.flatten_state(state=state), terminal, reward

    @staticmethod
    def state_from_space(space):
        if isinstance(space, gym.spaces.Discrete):
            return dict(shape=(), type='int')
        elif isinstance(space, gym.spaces.MultiBinary):
            return dict(shape=space.n, type='int')
        elif isinstance(space, gym.spaces.MultiDiscrete):
            return dict(shape=space.num_discrete_space, type='int')
        elif isinstance(space, gym.spaces.Box):
            return dict(shape=tuple(space.shape), type='float')
        elif isinstance(space, gym.spaces.Tuple):
            states = dict()
            n = 0
            for n, space in enumerate(space.spaces):
                state = OpenAIGym.state_from_space(space=space)
                if 'type' in state:
                    states['state{}'.format(n)] = state
                else:
                    for name, state in state.items():
                        states['state{}-{}'.format(n, name)] = state
            return states
        elif isinstance(space, gym.spaces.Dict):
            states = dict()
            for space_name, space in space.spaces.items():
                state = OpenAIGym.state_from_space(space=space)
                if 'type' in state:
                    states[space_name] = state
                else:
                    for name, state in state.items():
                        states['{}-{}'.format(space_name, name)] = state
            return states

        elif isinstance(space, gym.spaces.Dict):
            states = dict()
            for space_name,space in space.spaces.items():
                state = OpenAIGym.state_from_space(space=space)
                states[space_name] = state
            return states
        else:
            raise TensorForceError('Unknown Gym space.')

    @staticmethod
    def flatten_state(state):
        if isinstance(state, tuple):
            states = dict()
            for n, state in enumerate(state):
                state = OpenAIGym.flatten_state(state=state)
                if isinstance(state, dict):
                    for name, state in state.items():
                        states['state{}-{}'.format(n, name)] = state
                else:
                    states['state{}'.format(n)] = state
            return states
        elif isinstance(state, dict):
            states = dict()
            for state_name, state in state.items():
                state = OpenAIGym.flatten_state(state=state)
                if isinstance(state, dict):
                    for name, state in state.items():
                        states['{}-{}'.format(state_name, name)] = state
                else:
                    states['{}-{}'.format(state_name, name)] = state
            return states
        else:
            return state

    @staticmethod
    def action_from_space(space):
        if isinstance(space, gym.spaces.Discrete):
            return dict(type='int', num_actions=space.n)
        elif isinstance(space, gym.spaces.MultiBinary):
            return dict(type='bool', shape=space.n)
        elif isinstance(space, gym.spaces.MultiDiscrete):
            num_discrete_space = len(space.nvec)
            if (space.nvec == space.nvec[0]).all():
                return dict(type='int', num_actions=space.nvec[0], shape=num_discrete_space)
            else:
                actions = dict()
                for n in range(num_discrete_space):
                    actions['action{}'.format(n)] = dict(type='int', num_actions=space.nvec[n])
                return actions
        elif isinstance(space, gym.spaces.Box):
            if (space.low == space.low[0]).all() and (space.high == space.high[0]).all():
                return dict(type='float', shape=space.low.shape,
                            min_value=np.float32(space.low[0]),
                            max_value=np.float32(space.high[0]))
            else:
                actions = dict()
                low = space.low.flatten()
                high = space.high.flatten()
                for n in range(low.shape[0]):
                    actions['action{}'.format(n)] = dict(type='float', min_value=low[n], max_value=high[n])
                return actions
        elif isinstance(space, gym.spaces.Tuple):
            actions = dict()
            n = 0
            for n, space in enumerate(space.spaces):
                action = OpenAIGym.action_from_space(space=space)
                if 'type' in action:
                    actions['action{}'.format(n)] = action
                else:
                    for name, action in action.items():
                        actions['action{}-{}'.format(n, name)] = action
            return actions
        elif isinstance(space, gym.spaces.Dict):
            actions = dict()
            for space_name, space in space.spaces.items():
                action = OpenAIGym.action_from_space(space=space)
                if 'type' in action:
                    actions[space_name] = action
                else:
                    for name, action in action.items():
                        actions['{}-{}'.format(space_name, name)] = action
            return actions
<<<<<<< HEAD
        elif isinstance(space, gym.spaces.Dict):
            actions = dict()
            for space_name,space in space.spaces.items():
                action = OpenAIGym.action_from_space(space=space)
                actions[space_name] = action
            return actions

=======

        else:
            raise TensorForceError('Unknown Gym space.')

    @staticmethod
    def unflatten_action(action):
        if not isinstance(action, dict):
            return action
        elif all(
            name[:6] == 'action' and
            (name[6:name.index('-')].isnumeric() if '-' in name else name[6:].isnumeric())
            for name in action
        ):
            actions = list()
            n = 0
            while True:
                if any(name.startswith('action' + str(n) + '-') for name in action):
                    inner_action = {
                        name[name.index('-') + 1:] for name, inner_action in action.items()
                        if name.startswith('action' + str(n))
                    }
                    actions.append(OpenAIGym.unflatten_action(action=inner_action))
                elif any(name == 'action' + str(n) for name in action):
                    actions.append(action['action' + str(n)])
                else:
                    break
            return tuple(actions)
>>>>>>> 0d3ad1aa
        else:
            actions = dict()
            for name, action in action.items():
                if '-' in name:
                    name, inner_name = name.split('-', 1)
                    if name not in actions:
                        actions[name] = dict()
                    actions[name][inner_name] = action
                else:
                    actions[name] = action
            for name, action in actions.items():
                if isinstance(action, dict):
                    actions[name] = OpenAIGym.unflatten_action(action=action)
            return actions<|MERGE_RESOLUTION|>--- conflicted
+++ resolved
@@ -145,7 +145,7 @@
                     for name, state in state.items():
                         states['{}-{}'.format(state_name, name)] = state
                 else:
-                    states['{}-{}'.format(state_name, name)] = state
+                    states['{}'.format(state_name)] = state
             return states
         else:
             return state
@@ -198,15 +198,6 @@
                     for name, action in action.items():
                         actions['{}-{}'.format(space_name, name)] = action
             return actions
-<<<<<<< HEAD
-        elif isinstance(space, gym.spaces.Dict):
-            actions = dict()
-            for space_name,space in space.spaces.items():
-                action = OpenAIGym.action_from_space(space=space)
-                actions[space_name] = action
-            return actions
-
-=======
 
         else:
             raise TensorForceError('Unknown Gym space.')
@@ -234,7 +225,6 @@
                 else:
                     break
             return tuple(actions)
->>>>>>> 0d3ad1aa
         else:
             actions = dict()
             for name, action in action.items():
