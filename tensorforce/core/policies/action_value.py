# Copyright 2018 Tensorforce Team. All Rights Reserved.
#
# Licensed under the Apache License, Version 2.0 (the "License");
# you may not use this file except in compliance with the License.
# You may obtain a copy of the License at
#
#     http://www.apache.org/licenses/LICENSE-2.0
#
# Unless required by applicable law or agreed to in writing, software
# distributed under the License is distributed on an "AS IS" BASIS,
# WITHOUT WARRANTIES OR CONDITIONS OF ANY KIND, either express or implied.
# See the License for the specific language governing permissions and
# limitations under the License.
# ==============================================================================

from tensorforce.core import SignatureDict, TensorSpec, tf_function
from tensorforce.core.policies import Policy


class ActionValue(Policy):
    """
    Base class for action-value-based policies.

    Args:
        device (string): Device name
            (<span style="color:#00C000"><b>default</b></span>: inherit value of parent module).
        summary_labels ('all' | iter[string]): Labels of summaries to record
            (<span style="color:#00C000"><b>default</b></span>: inherit value of parent module).
        l2_regularization (float >= 0.0): Scalar controlling L2 regularization
            (<span style="color:#00C000"><b>default</b></span>: inherit value of parent module).
        name (string): <span style="color:#0000C0"><b>internal use</b></span>.
        states_spec (specification): <span style="color:#0000C0"><b>internal use</b></span>.
        auxiliaries_spec (specification): <span style="color:#0000C0"><b>internal use</b></span>.
        actions_spec (specification): <span style="color:#0000C0"><b>internal use</b></span>.
    """

<<<<<<< HEAD
    def input_signature(self, *, function):
        if function == 'actions_value':
            return SignatureDict(
                states=self.states_spec.signature(batched=True),
                horizons=TensorSpec(type='int', shape=(2,)).signature(batched=True),
                internals=self.internals_spec.signature(batched=True),
                auxiliaries=self.auxiliaries_spec.signature(batched=True),
                actions=self.actions_spec.signature(batched=True)
=======
    def tf_act(self, states, internals, auxiliaries, return_internals):
        assert return_internals

        actions_values = self.actions_values(
            states=states, internals=internals, auxiliaries=auxiliaries
        )

        actions = OrderedDict()
        for name, spec, action_values in util.zip_items(self.actions_spec, actions_values):
            actions[name] = tf.math.argmax(
                input=action_values, axis=-1, output_type=util.tf_dtype(spec['type'])
>>>>>>> c8ede743
            )

        elif function == 'actions_values':
            return SignatureDict(
                states=self.states_spec.signature(batched=True),
                horizons=TensorSpec(type='int', shape=(2,)).signature(batched=True),
                internals=self.internals_spec.signature(batched=True),
                auxiliaries=self.auxiliaries_spec.signature(batched=True),
                actions=self.actions_spec.signature(batched=True)
            )

        elif function == 'states_value':
            return SignatureDict(
                states=self.states_spec.signature(batched=True),
                horizons=TensorSpec(type='int', shape=(2,)).signature(batched=True),
                internals=self.internals_spec.signature(batched=True),
                auxiliaries=self.auxiliaries_spec.signature(batched=True)
            )

        elif function == 'states_values':
            return SignatureDict(
                states=self.states_spec.signature(batched=True),
                horizons=TensorSpec(type='int', shape=(2,)).signature(batched=True),
                internals=self.internals_spec.signature(batched=True),
                auxiliaries=self.auxiliaries_spec.signature(batched=True)
            )

        else:
            return super().input_signature(function=function)

    @tf_function(num_args=5)
    def actions_value(
        self, *, states, horizons, internals, auxiliaries, actions, reduced, return_per_action
    ):
        actions_values = self.actions_values(
            states=states, horizons=horizons, internals=internals, auxiliaries=auxiliaries,
            actions=actions
        )

<<<<<<< HEAD
        return self.join_value_per_action(
            values=actions_values, reduced=reduced, return_per_action=return_per_action
        )
=======
        for name, spec, actions_value in util.zip_items(self.actions_spec, actions_values):
            actions_values[name] = tf.reshape(
                tensor=actions_value, shape=(-1, util.product(xs=spec['shape']))
            )

        actions_value = tf.concat(values=tuple(actions_values.values()), axis=1)
        if reduced:
            actions_value = tf.math.reduce_mean(input_tensor=actions_value, axis=1)
            if include_per_action:
                for name in self.actions_spec:
                    actions_values[name] = tf.math.reduce_mean(
                        input_tensor=actions_values[name], axis=1
                    )

        if include_per_action:
            actions_values['*'] = actions_value
            return actions_values
        else:
            return actions_value

    def tf_states_values(self, states, internals, auxiliaries):
        if not all(spec['type'] == 'int' for spec in self.actions_spec.values()):
            raise NotImplementedError
>>>>>>> c8ede743

    @tf_function(num_args=4)
    def states_value(self, *, states, horizons, internals, auxiliaries, reduced, return_per_action):
        states_values = self.states_values(
            states=states, horizons=horizons, internals=internals, auxiliaries=auxiliaries
        )

        return self.join_value_per_action(
            values=states_values, reduced=reduced, return_per_action=return_per_action
        )

    @tf_function(num_args=5)
    def actions_values(self, *, states, horizons, internals, auxiliaries, actions):
        raise NotImplementedError

    @tf_function(num_args=4)
    def states_values(self, *, states, horizons, internals, auxiliaries):
        raise NotImplementedError<|MERGE_RESOLUTION|>--- conflicted
+++ resolved
@@ -13,6 +13,9 @@
 # limitations under the License.
 # ==============================================================================
 
+import tensorflow as tf
+
+from tensorforce import TensorforceError
 from tensorforce.core import SignatureDict, TensorSpec, tf_function
 from tensorforce.core.policies import Policy
 
@@ -34,7 +37,6 @@
         actions_spec (specification): <span style="color:#0000C0"><b>internal use</b></span>.
     """
 
-<<<<<<< HEAD
     def input_signature(self, *, function):
         if function == 'actions_value':
             return SignatureDict(
@@ -43,19 +45,6 @@
                 internals=self.internals_spec.signature(batched=True),
                 auxiliaries=self.auxiliaries_spec.signature(batched=True),
                 actions=self.actions_spec.signature(batched=True)
-=======
-    def tf_act(self, states, internals, auxiliaries, return_internals):
-        assert return_internals
-
-        actions_values = self.actions_values(
-            states=states, internals=internals, auxiliaries=auxiliaries
-        )
-
-        actions = OrderedDict()
-        for name, spec, action_values in util.zip_items(self.actions_spec, actions_values):
-            actions[name] = tf.math.argmax(
-                input=action_values, axis=-1, output_type=util.tf_dtype(spec['type'])
->>>>>>> c8ede743
             )
 
         elif function == 'actions_values':
@@ -65,6 +54,14 @@
                 internals=self.internals_spec.signature(batched=True),
                 auxiliaries=self.auxiliaries_spec.signature(batched=True),
                 actions=self.actions_spec.signature(batched=True)
+            )
+
+        elif function == 'all_actions_values':
+            return SignatureDict(
+                states=self.states_spec.signature(batched=True),
+                horizons=TensorSpec(type='int', shape=(2,)).signature(batched=True),
+                internals=self.internals_spec.signature(batched=True),
+                auxiliaries=self.auxiliaries_spec.signature(batched=True)
             )
 
         elif function == 'states_value':
@@ -95,35 +92,17 @@
             actions=actions
         )
 
-<<<<<<< HEAD
         return self.join_value_per_action(
             values=actions_values, reduced=reduced, return_per_action=return_per_action
         )
-=======
-        for name, spec, actions_value in util.zip_items(self.actions_spec, actions_values):
-            actions_values[name] = tf.reshape(
-                tensor=actions_value, shape=(-1, util.product(xs=spec['shape']))
-            )
 
-        actions_value = tf.concat(values=tuple(actions_values.values()), axis=1)
-        if reduced:
-            actions_value = tf.math.reduce_mean(input_tensor=actions_value, axis=1)
-            if include_per_action:
-                for name in self.actions_spec:
-                    actions_values[name] = tf.math.reduce_mean(
-                        input_tensor=actions_values[name], axis=1
-                    )
+    @tf_function(num_args=5)
+    def actions_values(self, *, states, horizons, internals, auxiliaries, actions):
+        raise NotImplementedError
 
-        if include_per_action:
-            actions_values['*'] = actions_value
-            return actions_values
-        else:
-            return actions_value
-
-    def tf_states_values(self, states, internals, auxiliaries):
-        if not all(spec['type'] == 'int' for spec in self.actions_spec.values()):
-            raise NotImplementedError
->>>>>>> c8ede743
+    @tf_function(num_args=4)
+    def all_actions_values(self, *, states, horizons, internals, auxiliaries):
+        raise NotImplementedError
 
     @tf_function(num_args=4)
     def states_value(self, *, states, horizons, internals, auxiliaries, reduced, return_per_action):
@@ -135,10 +114,12 @@
             values=states_values, reduced=reduced, return_per_action=return_per_action
         )
 
-    @tf_function(num_args=5)
-    def actions_values(self, *, states, horizons, internals, auxiliaries, actions):
-        raise NotImplementedError
-
     @tf_function(num_args=4)
     def states_values(self, *, states, horizons, internals, auxiliaries):
-        raise NotImplementedError+        actions_values = self.all_actions_values(
+            states=states, horizons=horizons, internals=internals, auxiliaries=auxiliaries
+        )
+
+        return actions_values.fmap(
+            function=(lambda action_values: tf.math.reduce_max(input_tensor=action_values, axis=-1))
+        )