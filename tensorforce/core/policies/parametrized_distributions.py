--- conflicted
+++ resolved
@@ -28,11 +28,6 @@
     policy interface) (specification key: `parametrized_distributions`).
 
     Args:
-<<<<<<< HEAD
-=======
-        name (string): Module name
-            (<span style="color:#0000C0"><b>internal use</b></span>).
->>>>>>> c8ede743
         network ('auto' | specification): Policy network configuration, see
             [networks](../modules/networks.html)
             (<span style="color:#00C000"><b>default</b></span>: 'auto', automatically configured
@@ -55,31 +50,18 @@
             (<span style="color:#00C000"><b>default</b></span>: inherit value of parent module).
         l2_regularization (float >= 0.0): Scalar controlling L2 regularization
             (<span style="color:#00C000"><b>default</b></span>: inherit value of parent module).
-<<<<<<< HEAD
         name (string): <span style="color:#0000C0"><b>internal use</b></span>.
         states_spec (specification): <span style="color:#0000C0"><b>internal use</b></span>.
         auxiliaries_spec (specification): <span style="color:#0000C0"><b>internal use</b></span>.
         internals_spec (specification): <span style="color:#0000C0"><b>internal use</b></span>.
         actions_spec (specification): <span style="color:#0000C0"><b>internal use</b></span>.
-=======
-        states_spec (specification): States specification
-            (<span style="color:#0000C0"><b>internal use</b></span>).
-        actions_spec (specification): Actions specification
-            (<span style="color:#0000C0"><b>internal use</b></span>).
->>>>>>> c8ede743
     """
 
     # Network first
     def __init__(
-<<<<<<< HEAD
         self, *, network='auto', distributions=None, temperature=0.0, infer_states_value=False,
         device=None, summary_labels=None, l2_regularization=None, name=None, states_spec=None,
         auxiliaries_spec=None, internals_spec=None, actions_spec=None
-=======
-        self, name, network='auto', distributions=None, temperature=0.0, infer_state_value=False,
-        device=None, summary_labels=None, l2_regularization=None, states_spec=None,
-        actions_spec=None
->>>>>>> c8ede743
     ):
         super().__init__(
             temperature=temperature, device=device, summary_labels=summary_labels,
@@ -240,83 +222,41 @@
         return self.distributions.fmap(function=function, cls=TensorDict, with_names=True)
 
     @tf_function(num_args=4)
-    def states_values(self, *, states, horizons, internals, auxiliaries):
-        embedding = self.network.apply(
-            x=states, horizons=horizons, internals=internals, return_internals=False
-        )
-
-<<<<<<< HEAD
-        def function(name, distribution):
-            conditions = auxiliaries.get(name, default=TensorDict())
-            parameters = distribution.parametrize(x=embedding, conditions=conditions)
-            return distribution.states_value(parameters=parameters)
-
-        return self.distributions.fmap(function=function, cls=TensorDict, with_names=True)
-
-    @tf_function(num_args=4)
     def states_value(self, *, states, horizons, internals, auxiliaries, reduced, return_per_action):
-        if self.value is None:
+        if self.infer_state_value is False:
+            if not reduced or return_per_action:
+                raise TensorforceError.invalid(name='policy.states_value', argument='reduced')
+
+            embedding = self.network.apply(
+                x=states, horizons=horizons, internals=internals, return_internals=False
+            )
+
+            return self.value.apply(x=embedding)
+
+        else:
             return ActionValue.states_value(
                 self=self, states=states, horizons=horizons, internals=internals,
                 auxiliaries=auxiliaries, reduced=reduced, return_per_action=return_per_action
             )
 
-        else:
-            if not reduced or return_per_action:
-=======
-    def tf_states_values(self, states, internals, auxiliaries):
+    @tf_function(num_args=4)
+    def states_values(self, *, states, horizons, internals, auxiliaries):
         if self.infer_state_value == 'action-values':
-            return ActionValue.tf_states_values(
+            return ActionValue.states_values(
                 self=self, states=states, internals=internals, auxiliaries=auxiliaries
             )
 
         else:
-            embedding = self.network.apply(x=states, internals=internals)
-            Module.update_tensor(name=self.name, tensor=embedding)
-
-            states_values = OrderedDict()
-            for name, spec, distribution in util.zip_items(self.actions_spec, self.distributions):
-                if spec['type'] == 'int':
-                    mask = auxiliaries[name + '_mask']
-                    parameters = distribution.parametrize(x=embedding, mask=mask)
-                else:
-                    parameters = distribution.parametrize(x=embedding)
-                states_values[name] = distribution.states_value(parameters=parameters)
-
-            return states_values
-
-    def tf_actions_values(self, states, internals, auxiliaries, actions=None):
-        embedding = self.network.apply(x=states, internals=internals)
-        Module.update_tensor(name=self.name, tensor=embedding)
-
-        actions_values = OrderedDict()
-        for name, spec, distribution in util.zip_items(self.actions_spec, self.distributions):
-            if spec['type'] == 'int':
-                mask = auxiliaries[name + '_mask']
-                parameters = distribution.parametrize(x=embedding, mask=mask)
-            else:
-                parameters = distribution.parametrize(x=embedding)
-            if actions is None:
-                action = None
-            else:
-                action = actions[name]
-            actions_values[name] = distribution.action_value(parameters=parameters, action=action)
-
-        return actions_values
-
-    def tf_states_value(
-        self, states, internals, auxiliaries, reduced=True, include_per_action=False
-    ):
-        if self.infer_state_value is False:
-            if not reduced or include_per_action:
->>>>>>> c8ede743
-                raise TensorforceError.invalid(name='policy.states_value', argument='reduced')
-
             embedding = self.network.apply(
                 x=states, horizons=horizons, internals=internals, return_internals=False
             )
 
-            return self.value.apply(x=embedding)
+            def function(name, distribution):
+                conditions = auxiliaries.get(name, default=TensorDict())
+                parameters = distribution.parametrize(x=embedding, conditions=conditions)
+                return distribution.states_value(parameters=parameters)
+
+        return self.distributions.fmap(function=function, cls=TensorDict, with_names=True)
 
     @tf_function(num_args=5)
     def actions_values(self, *, states, horizons, internals, auxiliaries, actions):
@@ -329,17 +269,25 @@
             parameters = distribution.parametrize(x=embedding, conditions=conditions)
             return distribution.action_value(parameters=parameters, action=action)
 
-<<<<<<< HEAD
         return self.distributions.fmap(
             function=function, cls=TensorDict, with_names=True, zip_values=actions
         )
-=======
-            states_value = self.value.apply(x=embedding)
-            return states_value
-
-        else:
-            return ActionValue.tf_states_value(
-                self=self, states=states, internals=internals, auxiliaries=auxiliaries,
-                reduced=reduced, include_per_action=include_per_action
-            )
->>>>>>> c8ede743
+
+    @tf_function(num_args=4)
+    def all_actions_values(self, *, states, horizons, internals, auxiliaries):
+        if not all(spec['type'] in ('bool', 'int') for spec in self.actions_spec.values()):
+            raise TensorforceError.value(
+                name='ParametrizedDistributions', argument='infer_state_value',
+                value='action-values', condition='action types not bool/int'
+            )
+
+        embedding = self.network.apply(
+            x=states, horizons=horizons, internals=internals, return_internals=False
+        )
+
+        def function(name, distribution):
+            conditions = auxiliaries.get(name, default=TensorDict())
+            parameters = distribution.parametrize(x=embedding, conditions=conditions)
+            return distribution.all_action_values(parameters=parameters)
+
+        return self.distributions.fmap(function=function, cls=TensorDict, with_names=True)