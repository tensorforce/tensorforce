--- conflicted
+++ resolved
@@ -35,13 +35,7 @@
             config.expert_margin
             config.supervised_weight
 
-<<<<<<< HEAD
         super(DQFDModel, self).__init__(states_spec, actions_spec, network_spec, config)
-=======
-    def create_tf_operations(self, config):
-        """Create training graph. For DQFD, we build the double-dqn training graph and
-        modify the double_q_loss function according to equation 5.
->>>>>>> 7dea36a3
 
     def initialize(self, custom_getter):
         super(DQFDModel, self).initialize(custom_getter=custom_getter)
