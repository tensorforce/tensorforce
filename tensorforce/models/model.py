--- conflicted
+++ resolved
@@ -1109,27 +1109,6 @@
             """
             Stores current states, internals and actions in buffer. Increases timesteps.
             """
-<<<<<<< HEAD
-            op_timestep = list()
-            for index in range(self.num_parallel):
-                operations = list()
-                batch_size = tf.shape(input=states[next(iter(sorted(states)))])[0]
-                for name in sorted(states):
-                    operations.append(tf.assign(
-                        ref=self.list_states_buffer[index][name][self.list_buffer_index[index]: self.list_buffer_index[index] + batch_size],
-                        value=states[name]
-                    ))
-                for name in sorted(internals):
-                    operations.append(tf.assign(
-                        ref=self.list_internals_buffer[index][name][self.list_buffer_index[index]: self.list_buffer_index[index] + batch_size],
-                        value=internals[name]
-                    ))
-                for name in sorted(self.actions_output):
-                    operations.append(tf.assign(
-                        ref=self.list_actions_buffer[index][name][self.list_buffer_index[index]: self.list_buffer_index[index] + batch_size],
-                        value=self.actions_output[name]
-                    ))
-=======
             operations = list()
             index = self.episode_index
 
@@ -1150,22 +1129,16 @@
                     ref=self.list_actions_buffer[name][index, self.list_buffer_index[index]: self.list_buffer_index[index] + batch_size],
                     value=self.actions_output[name]
                 ))
->>>>>>> 231b6ca0
 
                 with tf.control_dependencies(control_inputs=operations):
                     operations = list()
 
-<<<<<<< HEAD
-                    for index in range(self.num_parallel):
-                        operations.append(tf.assign_add(ref=self.list_buffer_index[index], value=batch_size))
-=======
                 print(f'type b: {self.list_buffer_index}')
                 # operations.append(tf.assign_add(ref=self.list_buffer_index[index], value=batch_size))
                 operations.append(tf.assign(
                     ref=self.list_buffer_index[index: index+1],
                     value=tf.add(self.list_buffer_index[index: index+1], tf.constant([1]))
                 ))
->>>>>>> 231b6ca0
 
                     # Increment timestep
                     operations.append(tf.assign_add(ref=self.timestep, value=tf.to_int64(x=batch_size)))
@@ -1200,41 +1173,6 @@
 
         Returns: Tf op to fetch when `observe()` is called.
         """
-<<<<<<< HEAD
-        ops = list()
-        resets = list()
-        for index in range(self.num_parallel):
-            # Increment episode
-            num_episodes = tf.count_nonzero(input_tensor=terminal, dtype=util.tf_dtype('int'))
-            increment_episode = tf.assign_add(ref=self.episode, value=tf.to_int64(x=num_episodes))
-            increment_global_episode = tf.assign_add(ref=self.global_episode, value=tf.to_int64(x=num_episodes))
-
-            with tf.control_dependencies(control_inputs=(increment_episode, increment_global_episode)):
-                # Stop gradients
-                fn = (lambda x: tf.stop_gradient(input=x[:self.list_buffer_index[index]]))
-                states = util.map_tensors(fn=fn, tensors=self.list_states_buffer[index])
-                internals = util.map_tensors(fn=fn, tensors=self.list_internals_buffer[index])
-                actions = util.map_tensors(fn=fn, tensors=self.list_actions_buffer[index])
-                terminal = tf.stop_gradient(input=terminal)
-                reward = tf.stop_gradient(input=reward)
-
-                # Observation
-                observation = self.fn_observe_timestep(
-                    states=states,
-                    internals=internals,
-                    actions=actions,
-                    terminal=terminal,
-                    reward=reward
-                )
-
-            with tf.control_dependencies(control_inputs=(observation,)):
-                # Reset buffer index.
-                reset_index = tf.assign(ref=self.list_buffer_index[index], value=0)
-
-            with tf.control_dependencies(control_inputs=(reset_index,)):
-                # Trivial operation to enforce control dependency.
-                ops.append(self.global_episode + 0)
-=======
         # Increment episode
         num_episodes = tf.count_nonzero(input_tensor=terminal, dtype=util.tf_dtype('int'))
         increment_episode = tf.assign_add(ref=self.episode, value=tf.to_int64(x=num_episodes))
@@ -1266,7 +1204,6 @@
         with tf.control_dependencies(control_inputs=(reset_index,)):
             # Trivial operation to enforce control dependency.
             self.episode_output = self.global_episode + 0
->>>>>>> 231b6ca0
 
             reset = tf.assign(ref=self.list_buffer_index[index], value=0)
             resets.append(reset)
