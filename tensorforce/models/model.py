# Copyright 2017 reinforce.io. All Rights Reserved.
#
# Licensed under the Apache License, Version 2.0 (the "License");
# you may not use this file except in compliance with the License.
# You may obtain a copy of the License at
#
#     http://www.apache.org/licenses/LICENSE-2.0
#
# Unless required by applicable law or agreed to in writing, software
# distributed under the License is distributed on an "AS IS" BASIS,
# WITHOUT WARRANTIES OR CONDITIONS OF ANY KIND, either express or implied.
# See the License for the specific language governing permissions and
# limitations under the License.
# ==============================================================================


"""
The `Model` class coordinates the creation and execution of all TensorFlow operations within a model.
It implements the `reset`, `act` and `update` functions, which give the interface the `Agent` class
communicates with, and which should not need to be overwritten. Instead, the following TensorFlow
functions need to be implemented:

* `tf_actions_and_internals(states, internals, deterministic)` returning the batch of
   actions and successor internal states.
* `tf_loss_per_instance(states, internals, actions, terminal, reward)` returning the loss
   per instance for a batch.

Further, the following TensorFlow functions should be extended accordingly:

* `initialize(custom_getter)` defining TensorFlow placeholders/functions and adding internal states.
* `get_variables()` returning the list of TensorFlow variables (to be optimized) of this model.
* `tf_regularization_losses(states, internals)` returning a dict of regularization losses.
* `get_optimizer_kwargs(states, internals, actions, terminal, reward)` returning a dict of potential
   arguments (argument-free functions) to the optimizer.

Finally, the following TensorFlow functions can be useful in some cases:

* `preprocess_states(states)` for state preprocessing, returning the processed batch of states.
* `action_exploration(action, exploration, action_spec)` for action postprocessing (e.g. exploration), returning the processed batch of actions.
* `preprocess_reward(states, internals, terminal, reward)` for reward preprocessing (e.g. reward normalization), returning the processed batch of rewards.
* `create_output_operations(states, internals, actions, terminal, reward, deterministic)` for further output operations, similar to the two above for `Model.act` and `Model.update`.
* `tf_optimization(states, internals, actions, terminal, reward)` for further optimization operations (e.g. the baseline update in a `PGModel` or the target network update in a `QModel`), returning a single grouped optimization operation.
"""

from __future__ import absolute_import
from __future__ import print_function
from __future__ import division

from copy import deepcopy
import os

import numpy as np
import tensorflow as tf

from tensorforce import TensorForceError, util
from tensorforce.core.explorations import Exploration
from tensorforce.core.optimizers import Optimizer, GlobalOptimizer
from tensorforce.core.preprocessing import Preprocessing


class Model(object):
    """
    Base class for all (TensorFlow-based) models.
    """

    def __init__(
        self,
        states_spec,
        actions_spec,
        device,
        session_config,
        scope,
        saver_spec,
        summary_spec,
        distributed_spec,
        optimizer,
        discount,
        variable_noise,
        states_preprocessing_spec,
        explorations_spec,
        reward_preprocessing_spec
    ):
        # States and actions specifications
        self.states_spec = states_spec
        self.actions_spec = actions_spec

        # TensorFlow device and scope
        self.device = device
        self.session_config = session_config
        self.scope = scope

        # Saver/summary/distributed specifications
        self.saver_spec = saver_spec
        self.summary_spec = summary_spec
        self.distributed_spec = distributed_spec

        # TensorFlow summaries
        if summary_spec is None:
            self.summary_labels = set()
        else:
            self.summary_labels = set(summary_spec.get('labels', ()))

        # Optimizer
        self.optimizer = optimizer

        # Discount factor
        self.discount = discount

        # Variable noise
        assert variable_noise is None or variable_noise > 0.0
        self.variable_noise = variable_noise

        # Preprocessing and exploration
        self.states_preprocessing_spec = states_preprocessing_spec
        self.explorations_spec = explorations_spec
        self.reward_preprocessing_spec = reward_preprocessing_spec

        # Setup TensorFlow graph and session
        self.setup()

    def setup(self):
        """
        Sets up the TensorFlow model graph and initializes the TensorFlow session.
        """
        default_graph = None
        if self.distributed_spec is None:
            self.global_model = None
            self.graph = tf.Graph()
            default_graph = self.graph.as_default()
            default_graph.__enter__()

        elif self.distributed_spec.get('parameter_server'):
            if self.distributed_spec.get('replica_model'):
                raise TensorForceError("Invalid config value for distributed mode.")
            self.global_model = None
            self.graph = tf.Graph()
            default_graph = self.graph.as_default()
            default_graph.__enter__()

        elif self.distributed_spec.get('replica_model'):
            self.device = tf.train.replica_device_setter(
                worker_device=self.device,
                cluster=self.distributed_spec['cluster_spec']
            )
            self.global_model = None
            # Replica model is part of its parent model's graph, hence no new graph here.
            self.graph = tf.get_default_graph()

        else:
            graph = tf.Graph()
            default_graph = graph.as_default()
            default_graph.__enter__()
            # Global model.
            self.global_model = deepcopy(self)
            self.global_model.distributed_spec['replica_model'] = True
            self.global_model.setup()
            self.graph = graph

        with tf.device(device_name_or_function=self.device):

            # Variables and summaries
            self.variables = dict()
            self.all_variables = dict()
            self.registered_variables = set()
            self.summaries = list()

            def custom_getter(getter, name, registered=False, second=False, **kwargs):
                if registered:
                    self.registered_variables.add(name)
                elif name in self.registered_variables:
                    registered = True
                variable = getter(name=name, **kwargs)  # Top-level, hence no 'registered'
                if not registered:
                    self.all_variables[name] = variable
                    if kwargs.get('trainable', True) and not name.startswith('optimization'):
                        self.variables[name] = variable
                        if 'variables' in self.summary_labels:
                            summary = tf.summary.histogram(name=name, values=variable)
                            self.summaries.append(summary)
                return variable

            # Episode
            collection = self.graph.get_collection(name='episode')
            if len(collection) == 0:
                self.episode = custom_getter(
                    getter=tf.get_variable,
                    name='episode',
                    dtype=util.tf_dtype('int'),
                    initializer=0,
                    trainable=False
                )
                self.graph.add_to_collection(name='episode', value=self.episode)
            else:
                assert len(collection) == 1
                self.episode = collection[0]

            # Timestep
            collection = self.graph.get_collection(name='timestep')
            if len(collection) == 0:
                self.timestep = custom_getter(
                    getter=tf.get_variable,
                    name='timestep',
                    dtype=util.tf_dtype('int'),
                    initializer=0,
                    trainable=False
                )
                self.graph.add_to_collection(name='timestep', value=self.timestep)
                self.graph.add_to_collection(name=tf.GraphKeys.GLOBAL_STEP, value=self.timestep)
            else:
                assert len(collection) == 1
                self.timestep = collection[0]

            # Create placeholders, tf functions, internals, etc
            self.initialize(custom_getter=custom_getter)

            # Input tensors
            states = {name: tf.identity(input=state) for name, state in self.states_input.items()}
            states = self.preprocess_states(states=states)
            states = {name: tf.stop_gradient(input=state) for name, state in states.items()}
            internals = [tf.identity(input=internal) for internal in self.internals_input]
            actions = {name: tf.identity(input=action) for name, action in self.actions_input.items()}
            terminal = tf.identity(input=self.terminal_input)
            reward = tf.identity(input=self.reward_input)
            reward = self.preprocess_reward(states=states, internals=internals, terminal=terminal, reward=reward)
            reward = tf.stop_gradient(input=reward)

            # Optimizer
            if self.optimizer is None:
                pass
            elif self.distributed_spec is not None and \
                    not self.distributed_spec.get('parameter_server') and \
                    not self.distributed_spec.get('replica_model'):
                # If not internal global model
                self.optimizer = GlobalOptimizer(optimizer=self.optimizer)
            else:
                self.optimizer = Optimizer.from_spec(spec=self.optimizer)

            # Create output fetch operations
            self.create_output_operations(
                states=states,
                internals=internals,
                actions=actions,
                terminal=terminal,
                reward=reward,
                update=self.update_input,
                deterministic=self.deterministic_input
            )

            for name, action in self.actions_output.items():
                if name in self.explorations:
                    self.actions_output[name] = tf.cond(
                        pred=self.deterministic_input,
                        true_fn=(lambda: action),
                        false_fn=(lambda: self.action_exploration(
                            action=action,
                            exploration=self.explorations[name],
                            action_spec=self.actions_spec[name]
                        ))
                    )

            if 'inputs' in self.summary_labels:
                for name, state in states.items():
                    summary = tf.summary.histogram(name=(self.scope + '/inputs/states/' + name), values=state)
                    self.summaries.append(summary)
                for name, action in actions.items():
                    summary = tf.summary.histogram(name=(self.scope + '/inputs/actions/' + name), values=action)
                    self.summaries.append(summary)
                summary = tf.summary.histogram(name=(self.scope + '/inputs/reward'), values=reward)
                self.summaries.append(summary)

        if self.distributed_spec is not None:
            if self.distributed_spec.get('replica_model'):
                # If internal global model
                return

            elif self.distributed_spec.get('parameter_server'):
                server = tf.train.Server(
                    server_or_cluster_def=self.distributed_spec['cluster_spec'],
                    job_name='ps',
                    task_index=self.distributed_spec['task_index'],
                    protocol=self.distributed_spec.get('protocol'),
                    config=None,
                    start=True
                )
                # Param server does nothing actively
                server.join()
                return

        # Global and local variables initialize operations
        if self.distributed_spec is None:
            global_variables = self.get_variables(include_non_trainable=True)
            init_op = tf.variables_initializer(var_list=global_variables)
            ready_op = tf.report_uninitialized_variables(var_list=global_variables)
            ready_for_local_init_op = None
            local_init_op = None
        else:
            global_variables = self.global_model.get_variables(include_non_trainable=True)
            local_variables = self.get_variables(include_non_trainable=True)
            init_op = tf.variables_initializer(var_list=global_variables)
            ready_op = tf.report_uninitialized_variables(var_list=(global_variables + local_variables))
            ready_for_local_init_op = tf.report_uninitialized_variables(var_list=global_variables)
            local_init_op = tf.group(*(local_var.assign(value=global_var) for local_var, global_var in zip(local_variables, global_variables)))

        def init_fn(scaffold, session):
            if self.saver_spec is not None and self.saver_spec.get('load', True):
                directory = self.saver_spec['directory']
                file = self.saver_spec.get('file')
                if file is None:
                    file = tf.train.latest_checkpoint(
                        checkpoint_dir=directory,
                        latest_filename=None  # Corresponds to argument of saver.save() in Model.save().
                    )
                elif not os.path.isfile(file):
                    file = os.path.join(directory, file)
                if file is not None:
                    scaffold.saver.restore(sess=session, save_path=file)

        # Summary operation
        summaries = self.get_summaries()
        if len(summaries) > 0:
            summary_op = tf.summary.merge(inputs=summaries)
        else:
            summary_op = None

        # TensorFlow saver object
        saver = tf.train.Saver(
            var_list=global_variables,  # should be given?
            reshape=False,
            sharded=False,  # should be true?
            max_to_keep=5,
            keep_checkpoint_every_n_hours=10000.0,
            name=None,
            restore_sequentially=False,
            saver_def=None,
            builder=None,
            defer_build=False,
            allow_empty=True,
            write_version=tf.train.SaverDef.V2,
            pad_step_number=False,
            save_relative_paths=True
            # filename=None
        )

        # TensorFlow scaffold object
        self.scaffold = tf.train.Scaffold(
            init_op=init_op,
            init_feed_dict=None,
            init_fn=init_fn,
            ready_op=ready_op,
            ready_for_local_init_op=ready_for_local_init_op,
            local_init_op=local_init_op,
            summary_op=summary_op,
            saver=saver,
            copy_from_scaffold=None
        )

        hooks = list()

        # Checkpoint saver hook
        if self.saver_spec is not None and (self.distributed_spec is None or self.distributed_spec['task_index'] == 0):
            self.saver_directory = self.saver_spec['directory']
            hooks.append(tf.train.CheckpointSaverHook(
                checkpoint_dir=self.saver_directory,
                save_secs=self.saver_spec.get('seconds', None if 'steps' in self.saver_spec else 600),
                save_steps=self.saver_spec.get('steps'),  # Either one or the other has to be set.
                saver=None,  # None since given via 'scaffold' argument.
                checkpoint_basename=self.saver_spec.get('basename', 'model.ckpt'),
                scaffold=self.scaffold,
                listeners=None
            ))
        else:
            self.saver_directory = None

        # Summary saver hook
        if self.summary_spec is None:
            self.summary_writer_hook = None
        else:
            # TensorFlow summary writer object
            summary_writer = tf.summary.FileWriter(
                logdir=self.summary_spec['directory'],
                graph=self.graph,
                max_queue=10,
                flush_secs=120,
                filename_suffix=None
            )
            self.summary_writer_hook = util.UpdateSummarySaverHook(
                update_input=self.update_input,
                save_steps=self.summary_spec.get('steps'),  # Either one or the other has to be set.
                save_secs=self.summary_spec.get('seconds', None if 'steps' in self.summary_spec else 120),
                output_dir=None,  # None since given via 'summary_writer' argument.
                summary_writer=summary_writer,
                scaffold=self.scaffold,
                summary_op=None  # None since given via 'scaffold' argument.
            )
            hooks.append(self.summary_writer_hook)

        # Stop at step hook
        # hooks.append(tf.train.StopAtStepHook(
        #     num_steps=???,  # This makes more sense, if load and continue training.
        #     last_step=None  # Either one or the other has to be set.
        # ))

        # # Step counter hook
        # hooks.append(tf.train.StepCounterHook(
        #     every_n_steps=counter_config.get('steps', 100),  # Either one or the other has to be set.
        #     every_n_secs=counter_config.get('secs'),  # Either one or the other has to be set.
        #     output_dir=None,  # None since given via 'summary_writer' argument.
        #     summary_writer=summary_writer
        # ))

        # Other available hooks:
        # tf.train.FinalOpsHook(final_ops, final_ops_feed_dict=None)
        # tf.train.GlobalStepWaiterHook(wait_until_step)
        # tf.train.LoggingTensorHook(tensors, every_n_iter=None, every_n_secs=None)
        # tf.train.NanTensorHook(loss_tensor, fail_on_nan_loss=True)
        # tf.train.ProfilerHook(save_steps=None, save_secs=None, output_dir='', show_dataflow=True, show_memory=False)

        if self.distributed_spec is None:
            # TensorFlow non-distributed monitored session object
            self.monitored_session = tf.train.SingularMonitoredSession(
                hooks=hooks,
                scaffold=self.scaffold,
                master='',  # Default value.
                config=self.session_config,  # always the same?
                checkpoint_dir=None
            )

        else:
            server = tf.train.Server(
                server_or_cluster_def=self.distributed_spec['cluster_spec'],
                job_name='worker',
                task_index=self.distributed_spec['task_index'],
                protocol=self.distributed_spec.get('protocol'),
                config=self.session_config,
                start=True
            )

            if self.distributed_spec['task_index'] == 0:
                # TensorFlow chief session creator object
                session_creator = tf.train.ChiefSessionCreator(
                    scaffold=self.scaffold,
                    master=server.target,
                    config=self.session_config,
                    checkpoint_dir=None,
                    checkpoint_filename_with_path=None
                )
            else:
                # TensorFlow worker session creator object
                session_creator = tf.train.WorkerSessionCreator(
                    scaffold=self.scaffold,
                    master=server.target,
                    config=self.session_config,
                )

            # TensorFlow monitored session object
            self.monitored_session = tf.train.MonitoredSession(
                session_creator=session_creator,
                hooks=hooks,
                stop_grace_period_secs=120  # Default value.
            )

        if default_graph:
            default_graph.__exit__(None, None, None)
        self.graph.finalize()
        self.monitored_session.__enter__()
        self.session = self.monitored_session._tf_sess()

        # # tf.ConfigProto(device_filters=['/job:ps', '/job:worker/task:{}/cpu:0'.format(self.task_index)])
        #         # config=tf.ConfigProto(device_filters=["/job:ps"])
        #         # config=tf.ConfigProto(
        #         #     inter_op_parallelism_threads=2,
        #         #     log_device_placement=True
        #         # )

    def close(self):
        if self.saver_directory is not None:
            self.save(append_timestep=True)
        self.monitored_session.close()

    def initialize(self, custom_getter):
        """
        Creates the TensorFlow placeholders and functions for this model. Moreover adds the  
        internal state placeholders and initialization values to the model.

        Args:
            custom_getter: The `custom_getter_` object to use for `tf.make_template` when creating TensorFlow functions.
        """

        # States preprocessing
        self.states_preprocessing = dict()
        if self.states_preprocessing_spec is None:
            for name, state in self.states_spec.items():
                state['processed_shape'] = state['shape']
        elif isinstance(self.states_preprocessing_spec, list):
            for name, state in self.states_spec.items():
                preprocessing = Preprocessing.from_spec(spec=self.states_preprocessing_spec)
                self.states_preprocessing[name] = preprocessing
                state['processed_shape'] = preprocessing.processed_shape(shape=state['shape'])
        else:
            for name, state in self.states_spec.items():
                if self.states_preprocessing_spec.get(name) is not None:
                    preprocessing = Preprocessing.from_spec(spec=self.states_preprocessing_spec[name])
                    self.states_preprocessing[name] = preprocessing
                    state['processed_shape'] = preprocessing.processed_shape(shape=state['shape'])
                else:
                    state['processed_shape'] = state['shape']

        # States
        self.states_input = dict()
        for name, state in self.states_spec.items():
            self.states_input[name] = tf.placeholder(
                dtype=util.tf_dtype(state['type']),
                shape=(None,) + tuple(state['shape']),
                name=name
            )

        # Actions
        self.actions_input = dict()
        for name, action in self.actions_spec.items():
            self.actions_input[name] = tf.placeholder(
                dtype=util.tf_dtype(action['type']),
                shape=(None,) + tuple(action['shape']),
                name=name
            )

        # Explorations
        self.explorations = dict()
        if self.explorations_spec is None:
            pass
        elif isinstance(self.explorations_spec, list):
            for name, state in self.actions_spec.items():
                self.explorations[name] = Exploration.from_spec(spec=self.explorations_spec)
        else:
            for name, state in self.actions_spec.items():
                if self.explorations_spec.get(name) is not None:
                    self.explorations[name] = Exploration.from_spec(spec=self.explorations_spec[name])

        # Terminal
        self.terminal_input = tf.placeholder(dtype=util.tf_dtype('bool'), shape=(None,), name='terminal')

        # Reward preprocessing
        if self.reward_preprocessing_spec is None:
            self.reward_preprocessing = None
        else:
            self.reward_preprocessing = Preprocessing.from_spec(spec=self.self.reward_preprocessing_spec)
            if self.reward_preprocessing.processed_shape(shape=()) != ():
                raise TensorForceError("Invalid reward preprocessing!")

        # Reward
        self.reward_input = tf.placeholder(dtype=util.tf_dtype('float'), shape=(None,), name='reward')

        # Internal states
        self.internals_input = list()
        self.internals_init = list()

        # Deterministic action flag
        self.deterministic_input = tf.placeholder(dtype=util.tf_dtype('bool'), shape=(), name='deterministic')

        # Update flag
        self.update_input = tf.placeholder(dtype=util.tf_dtype('bool'), shape=(), name='update')

        # TensorFlow functions
        self.fn_discounted_cumulative_reward = tf.make_template(
            name_=(self.scope + '/discounted-cumulative-reward'),
            func_=self.tf_discounted_cumulative_reward,
            custom_getter_=custom_getter
        )
        self.fn_actions_and_internals = tf.make_template(
            name_=(self.scope + '/actions-and-internals'),
            func_=self.tf_actions_and_internals,
            custom_getter_=custom_getter
        )
        self.fn_loss_per_instance = tf.make_template(
            name_=(self.scope + '/loss-per-instance'),
            func_=self.tf_loss_per_instance,
            custom_getter_=custom_getter
        )
        self.fn_regularization_losses = tf.make_template(
            name_=(self.scope + '/regularization-losses'),
            func_=self.tf_regularization_losses,
            custom_getter_=custom_getter
        )
        self.fn_loss = tf.make_template(
            name_=(self.scope + '/loss'),
            func_=self.tf_loss,
            custom_getter_=custom_getter
        )
        self.fn_optimization = tf.make_template(
            name_=(self.scope + '/optimization'),
            func_=self.tf_optimization,
            custom_getter_=custom_getter
        )
        # self.fn_summarization = tf.make_template(
        #     name_='summarization',
        #     func_=self.tf_summarization,
        #     custom_getter_=custom_getter
        # )

    def preprocess_states(self, states):
        """
        Applies optional pre-processing to the states.
        """
        for name, state in states.items():
            if name in self.states_preprocessing:
                states[name] = self.states_preprocessing[name].process(state=state)
            else:
                states[name] = tf.identity(input=state)

        return states

    def action_exploration(self, action, exploration, action_spec):
        """
        Applies optional exploration to the action.
        """
        action_shape = tf.shape(input=action)
        exploration_value = exploration(episode=self.episode, timestep=self.timestep, num_actions=action_shape[0])

        if action_spec['type'] == 'bool':
            action = tf.where(
                condition=tf.less(x=tf.random_uniform(shape=action_shape[0]), y=exploration_value),
                x=(tf.random_uniform(shape=action_shape) < 0.5),
                y=action
            )

<<<<<<< HEAD
            elif action_spec['type'] == 'float':
                if 'min_value' in action_spec:
                    exploration_value = tf.clip_by_value(
                        t=exploration_value,
                        clip_value_min=action_spec['min_value'],
                        clip_value_max=action_spec['max_value']
                    )

                action += tf.reshape(exploration_value, tf.shape(action))
=======
        elif action_spec['type'] == 'int':
            random_action = tf.cast(
                x=tf.floor(x=(tf.random_uniform(shape=action_shape) * action_spec['num_actions'])),
                dtype=util.tf_dtype('int')
            )
            action = tf.where(
                condition=tf.less(x=tf.random_uniform(shape=action_shape[0]), y=exploration_value),
                x=random_action,
                y=action
            )

        elif action_spec['type'] == 'float':
            action += tf.reshape(tensor=exploration_value, shape=tuple(1 for _ in range(len(action_shape))))
            if 'min_value' in action_spec:
                exploration_value = tf.clip_by_value(
                    t=action,
                    clip_value_min=action_spec['min_value'],
                    clip_value_max=action_spec['max_value']
                )
>>>>>>> af2bcf3e

        return action

    def preprocess_reward(self, states, internals, terminal, reward):
        """
        Applies optional pre-processing to the reward.
        """
        if self.reward_preprocessing is None:
            reward = tf.identity(input=reward)
        else:
            reward = self.reward_preprocessing.process(state=reward)

        return reward

    def tf_discounted_cumulative_reward(self, terminal, reward, discount, final_reward=0.0):
        """
        Creates the TensorFlow operations for calculating the discounted cumulative rewards
        for a given sequence of rewards.

        Args:
            terminal: Terminal boolean tensor.
            reward: Reward tensor.
            discount: Discount factor.
            final_reward: Last reward value in the sequence.

        Returns:
            Discounted cumulative reward tensor.
        """

        # TODO: n-step cumulative reward (particularly for envs without terminal)

        def cumulate(cumulative, reward_and_terminal):
            rew, term = reward_and_terminal
            return tf.where(
                condition=term,
                x=rew,
                y=(rew + cumulative * discount)
            )

        # Reverse since reward cumulation is calculated right-to-left, but tf.scan only works left-to-right
        reward = tf.reverse(tensor=reward, axis=(0,))
        terminal = tf.reverse(tensor=terminal, axis=(0,))

        reward = tf.scan(fn=cumulate, elems=(reward, terminal), initializer=final_reward)

        return tf.reverse(tensor=reward, axis=(0,))

    def tf_actions_and_internals(self, states, internals, update, deterministic):
        """
        Creates the TensorFlow operations for retrieving the actions (and posterior internal states)
        in reaction to the given input states (and prior internal states).

        Args:
            states: Dict of state tensors.
            internals: List of prior internal state tensors.
            update: Boolean tensor indicating whether this call happens during an update.
            deterministic: Boolean tensor indicating whether action should be chosen  
                deterministically.

        Returns:
            Actions and list of posterior internal state tensors.
        """
        raise NotImplementedError

    def tf_loss_per_instance(self, states, internals, actions, terminal, reward, update):
        """
        Creates the TensorFlow operations for calculating the loss per batch instance
        of the given input states and actions.

        Args:
            states: Dict of state tensors.
            internals: List of prior internal state tensors.
            actions: Dict of action tensors.
            terminal: Terminal boolean tensor.
            reward: Reward tensor.
            update: Boolean tensor indicating whether this call happens during an update.

        Returns:
            Loss tensor.
        """
        raise NotImplementedError

    def tf_regularization_losses(self, states, internals, update):
        """
        Creates the TensorFlow operations for calculating the regularization losses for the given input states.

        Args:
            states: Dict of state tensors.
            internals: List of prior internal state tensors.
            update: Boolean tensor indicating whether this call happens during an update.

        Returns:
            Dict of regularization loss tensors.
        """
        return dict()

    def tf_loss(self, states, internals, actions, terminal, reward, update):
        # Mean loss per instance
        loss_per_instance = self.fn_loss_per_instance(
            states=states,
            internals=internals,
            actions=actions,
            terminal=terminal,
            reward=reward,
            update=update
        )
        loss = tf.reduce_mean(input_tensor=loss_per_instance, axis=0)

        # Loss without regularization summary
        if 'losses' in self.summary_labels:
            summary = tf.summary.scalar(name='loss-without-regularization', tensor=loss)
            self.summaries.append(summary)

        # Regularization losses
        losses = self.fn_regularization_losses(states=states, internals=internals, update=update)
        if len(losses) > 0:
            loss += tf.add_n(inputs=list(losses.values()))
            if 'regularization' in self.summary_labels:
                for name, loss_val in losses.items():
                    summary = tf.summary.scalar(name="regularization/"+name, tensor=loss_val)
                    self.summaries.append(summary)

        # Total loss summary
        if 'losses' in self.summary_labels or 'total-loss' in self.summary_labels:
            summary = tf.summary.scalar(name='total-loss', tensor=loss)
            self.summaries.append(summary)

        return loss

    def get_optimizer_kwargs(self, states, internals, actions, terminal, reward, update):
        """
        Returns the optimizer arguments including the time, the list of variables to optimize,
        and various argument-free functions (in particular `fn_loss` returning the combined
        0-dim batch loss tensor) which the optimizer might require to perform an update step.

        Args:
            states: Dict of state tensors.
            internals: List of prior internal state tensors.
            actions: Dict of action tensors.
            terminal: Terminal boolean tensor.
            reward: Reward tensor.
            update: Boolean tensor indicating whether this call happens during an update.

        Returns:
            Loss tensor of the size of the batch.
        """
        kwargs = dict()
        kwargs['time'] = self.timestep
        kwargs['variables'] = self.get_variables()
        kwargs['fn_loss'] = (
            lambda: self.fn_loss(states=states, internals=internals, actions=actions, terminal=terminal, reward=reward, update=update)
        )
        if self.global_model is not None:
            kwargs['global_variables'] = self.global_model.get_variables()
        return kwargs

    def tf_optimization(self, states, internals, actions, terminal, reward, update):
        """
        Creates the TensorFlow operations for performing an optimization update step based
        on the given input states and actions batch.

        Args:
            states: Dict of state tensors.
            internals: List of prior internal state tensors.
            actions: Dict of action tensors.
            terminal: Terminal boolean tensor.
            reward: Reward tensor.
            update: Boolean tensor indicating whether this call happens during an update.

        Returns:
            The optimization operation.
        """
        if self.optimizer is None:
            return tf.no_op()
        else:
            optimizer_kwargs = self.get_optimizer_kwargs(
                states=states,
                internals=internals,
                actions=actions,
                terminal=terminal,
                reward=reward,
                update=update
            )
            return self.optimizer.minimize(**optimizer_kwargs)

    def create_output_operations(self, states, internals, actions, terminal, reward, update, deterministic):
        """
        Calls all the relevant TensorFlow functions for this model and hence creates all the
        TensorFlow operations involved.

        Args:
            states: Dict of state tensors.
            internals: List of prior internal state tensors.
            actions: Dict of action tensors.
            terminal: Terminal boolean tensor.
            reward: Reward tensor.
            update: Boolean tensor indicating whether this call happens during an update.
            deterministic: Boolean tensor indicating whether action should be chosen  
                deterministically.
        """

        # Create graph by calling the functions corresponding to model.act() / model.update(), to initialize variables.
        # TODO: Could call reset here, but would have to move other methods below reset.
        self.fn_actions_and_internals(
            states=states,
            internals=internals,
            update=update,
            deterministic=deterministic
        )
        self.fn_loss_per_instance(
            states=states,
            internals=internals,
            actions=actions,
            terminal=terminal,
            reward=reward,
            update=update
        )

        # Tensor fetched for model.act()
        operations = list()
        if self.variable_noise is not None and self.variable_noise > 0.0:
            # Add variable noise
            noise_deltas = list()
            for variable in self.get_variables():
                noise_delta = tf.random_normal(shape=util.shape(variable), mean=0.0, stddev=self.variable_noise)
                noise_deltas.append(noise_delta)
                operations.append(variable.assign_add(delta=noise_delta))

        # Retrieve actions and internals
        with tf.control_dependencies(control_inputs=operations):
            self.actions_output, self.internals_output = self.fn_actions_and_internals(
                states=states,
                internals=internals,
                update=update,
                deterministic=deterministic
            )

        # Increment timestep
        increment_timestep = tf.shape(input=next(iter(states.values())))[0]
        increment_timestep = self.timestep.assign_add(delta=increment_timestep)
        operations = [increment_timestep]

        # Subtract variable noise
        if self.variable_noise is not None and self.variable_noise > 0.0:
            for variable, noise_delta in zip(self.get_variables(), noise_deltas):
                operations.append(variable.assign_sub(delta=noise_delta))

        with tf.control_dependencies(control_inputs=operations):
            # Trivial operation to enforce control dependency
            self.timestep_output = self.timestep + 0

        # Tensor fetched for model.observe()
        increment_episode = tf.count_nonzero(input_tensor=terminal, dtype=util.tf_dtype('int'))
        increment_episode = self.episode.assign_add(delta=increment_episode)
        with tf.control_dependencies(control_inputs=(increment_episode,)):
            self.increment_episode = self.episode + 0
        # TODO: add up rewards per episode and add summary_label 'episode-reward'

        # Tensor(s) fetched for model.update()
        self.optimization = self.fn_optimization(
            states=states,
            internals=internals,
            actions=actions,
            terminal=terminal,
            reward=reward,
            update=update
        )
        self.loss_per_instance = self.fn_loss_per_instance(
            states=states,
            internals=internals,
            actions=actions,
            terminal=terminal,
            reward=reward,
            update=update
        )

    def get_variables(self, include_non_trainable=False):
        """
        Returns the TensorFlow variables used by the model.

        Returns:
            List of variables.
        """

        if include_non_trainable:
                # optimizer variables and timestep/episode only included if 'include_non_trainable' set
            model_variables = [self.all_variables[key] for key in sorted(self.all_variables)]

            if self.optimizer is None:
                return model_variables

            else:
                optimizer_variables = self.optimizer.get_variables()
                return model_variables + optimizer_variables

        else:
            return [self.variables[key] for key in sorted(self.variables)]

    def get_summaries(self):
        """
        Returns the TensorFlow summaries reported by the model

        Returns:
            List of summaries
        """
        return self.summaries

    def reset(self):
        """
        Resets the model to its initial state on episode start.

        Returns:
            Current episode and timestep counter, and a list containing the internal states  
            initializations.
        """
        #TODO preprocessing reset call moved from agent
        episode, timestep = self.monitored_session.run(fetches=(self.episode, self.timestep))
        return episode, timestep, list(self.internals_init)

    def act(self, states, internals, deterministic=False):
        fetches = [self.actions_output, self.internals_output, self.timestep_output]

        name = next(iter(self.states_spec))
        batched = (np.asarray(states[name]).ndim != len(self.states_spec[name]['shape']))
        if batched:
            feed_dict = {state_input: states[name] for name, state_input in self.states_input.items()}
            feed_dict.update({internal_input: internals[n] for n, internal_input in enumerate(self.internals_input)})
        else:
            feed_dict = {state_input: (states[name],) for name, state_input in self.states_input.items()}
            feed_dict.update({internal_input: (internals[n],) for n, internal_input in enumerate(self.internals_input)})

        feed_dict[self.deterministic_input] = deterministic
        feed_dict[self.update_input] = False

        actions, internals, timestep = self.monitored_session.run(fetches=fetches, feed_dict=feed_dict)

        if not batched:
            actions = {name: action[0] for name, action in actions.items()}
            internals = [internal[0] for internal in internals]

        return actions, internals, timestep

    def observe(self, terminal, reward):
        fetches = self.increment_episode

        terminal = np.asarray(terminal)
        batched = (terminal.ndim == 1)
        if batched:
            feed_dict = {self.terminal_input: terminal, self.reward_input: reward, }
        else:
            feed_dict = {self.terminal_input: (terminal,), self.reward_input: (reward,)}

        feed_dict[self.update_input] = False

        episode = self.monitored_session.run(fetches=fetches, feed_dict=feed_dict)

        return episode

    def update(self, states, internals, actions, terminal, reward, return_loss_per_instance=False):
        fetches = [self.optimization]

        # Optionally fetch loss per instance
        if return_loss_per_instance:
            fetches.append(self.loss_per_instance)

        terminal = np.asarray(terminal)
        batched = (terminal.ndim == 1)
        if batched:
            feed_dict = {state_input: states[name] for name, state_input in self.states_input.items()}
            feed_dict.update(
                {internal_input: internals[n]
                    for n, internal_input in enumerate(self.internals_input)}
            )
            feed_dict.update(
                {action_input: actions[name]
                    for name, action_input in self.actions_input.items()}
            )
            feed_dict[self.terminal_input] = terminal
            feed_dict[self.reward_input] = reward
        else:
            feed_dict = {state_input: (states[name],) for name, state_input in self.states_input.items()}
            feed_dict.update(
                {internal_input: (internals[n],)
                    for n, internal_input in enumerate(self.internals_input)}
            )
            feed_dict.update(
                {action_input: (actions[name],)
                    for name, action_input in self.actions_input.items()}
            )
            feed_dict[self.terminal_input] = (terminal,)
            feed_dict[self.reward_input] = (reward,)

        feed_dict[self.deterministic_input] = True
        feed_dict[self.update_input] = True

        fetched = self.monitored_session.run(fetches=fetches, feed_dict=feed_dict)

        if return_loss_per_instance:
            return fetched[1]

    def save(self, directory=None, append_timestep=True):
        """
        Save TensorFlow model. If no checkpoint directory is given, the model's default saver  
        directory is used. Optionally appends current timestep to prevent overwriting previous  
        checkpoint files. Turn off to be able to load model from the same given path argument as  
        given here.

        Args:
            directory: Optional checkpoint directory.
            append_timestep: Appends the current timestep to the checkpoint file if true.

        Returns:
            Checkpoint path were the model was saved.
        """
        if self.summary_writer_hook is not None:
            self.summary_writer_hook._summary_writer.flush()

        return self.scaffold.saver.save(
            sess=self.session,
            save_path=(self.saver_directory if directory is None else directory),
            global_step=(self.timestep if append_timestep else None),
            # latest_filename=None,  # Defaults to 'checkpoint'.
            meta_graph_suffix='meta',
            write_meta_graph=True,
            write_state=True
        )

    def restore(self, directory=None, file=None):
        """
        Restore TensorFlow model. If no checkpoint file is given, the latest checkpoint is  
        restored. If no checkpoint directory is given, the model's default saver directory is  
        used (unless file specifies the entire path).

        Args:
            directory: Optional checkpoint directory.
            file: Optional checkpoint file, or path if directory not given.
        """
        if file is None:
            file = tf.train.latest_checkpoint(
                checkpoint_dir=(self.saver_directory if directory is None else directory),
                # latest_filename=None  # Corresponds to argument of saver.save() in Model.save().
            )
        elif directory is None:
            file = os.path.join(self.saver_directory, file)
        elif not os.path.isfile(file):
            file = os.path.join(directory, file)

        # if not os.path.isfile(file):
        #     raise TensorForceError("Invalid model directory/file.")

        self.scaffold.saver.restore(sess=self.session, save_path=file)<|MERGE_RESOLUTION|>--- conflicted
+++ resolved
@@ -622,17 +622,6 @@
                 y=action
             )
 
-<<<<<<< HEAD
-            elif action_spec['type'] == 'float':
-                if 'min_value' in action_spec:
-                    exploration_value = tf.clip_by_value(
-                        t=exploration_value,
-                        clip_value_min=action_spec['min_value'],
-                        clip_value_max=action_spec['max_value']
-                    )
-
-                action += tf.reshape(exploration_value, tf.shape(action))
-=======
         elif action_spec['type'] == 'int':
             random_action = tf.cast(
                 x=tf.floor(x=(tf.random_uniform(shape=action_shape) * action_spec['num_actions'])),
@@ -652,7 +641,6 @@
                     clip_value_min=action_spec['min_value'],
                     clip_value_max=action_spec['max_value']
                 )
->>>>>>> af2bcf3e
 
         return action
 
