# Copyright 2017 reinforce.io. All Rights Reserved.
#
# Licensed under the Apache License, Version 2.0 (the "License");
# you may not use this file except in compliance with the License.
# You may obtain a copy of the License at
#
#     http://www.apache.org/licenses/LICENSE-2.0
#
# Unless required by applicable law or agreed to in writing, software
# distributed under the License is distributed on an "AS IS" BASIS,
# WITHOUT WARRANTIES OR CONDITIONS OF ANY KIND, either express or implied.
# See the License for the specific language governing permissions and
# limitations under the License.
# ==============================================================================


"""
The `Model` class coordinates the creation and execution of all TensorFlow operations within a model.
It implements the `reset`, `act` and `update` functions, which form the interface the `Agent` class
communicates with, and which should not need to be overwritten. Instead, the following TensorFlow
functions need to be implemented:

* `tf_actions_and_internals(states, internals, deterministic)` returning the batch of
   actions and successor internal states.
* `tf_loss_per_instance(states, internals, actions, terminal, reward)` returning the loss
   per instance for a batch.

Further, the following TensorFlow functions should be extended accordingly:

* `initialize(custom_getter)` defining TensorFlow placeholders/functions and adding internal states.
* `get_variables()` returning the list of TensorFlow variables (to be optimized) of this model.
* `tf_regularization_losses(states, internals)` returning a dict of regularization losses.
* `get_optimizer_kwargs(states, internals, actions, terminal, reward)` returning a dict of potential
   arguments (argument-free functions) to the optimizer.

Finally, the following TensorFlow functions can be useful in some cases:

<<<<<<< HEAD
* `tf_optimization(states, internals, actions, terminal, reward)` for further optimization operations (e.g. the baseline update in a `PGModel` or the target network update in a `QModel`), returning a single grouped optimization operation.
=======
* `preprocess_states(states)` for state preprocessing, returning the processed batch of states.
* `tf_action_exploration(action, exploration, action_spec)` for action postprocessing (e.g. exploration),
    returning the processed batch of actions.
* `tf_preprocess_reward(states, internals, terminal, reward)` for reward preprocessing (e.g. reward normalization),
    returning the processed batch of rewards.
* `create_output_operations(states, internals, actions, terminal, reward, deterministic)` for further output operations,
    similar to the two above for `Model.act` and `Model.update`.
* `tf_optimization(states, internals, actions, terminal, reward)` for further optimization operations
    (e.g. the baseline update in a `PGModel` or the target network update in a `QModel`),
    returning a single grouped optimization operation.
>>>>>>> 9f29ef5b
"""

from __future__ import absolute_import
from __future__ import print_function
from __future__ import division

from copy import deepcopy
import os

import numpy as np
import tensorflow as tf

from tensorforce import TensorForceError, util
from tensorforce.core.explorations import Exploration
from tensorforce.core.preprocessing import PreprocessorStack


class Model(object):
    """
    Base class for all (TensorFlow-based) models.
    """

    def __init__(
        self,
<<<<<<< HEAD
        states,
        actions,
        scope,
        device,
        saver,
        summaries,
        distributed,
        batching_capacity,
        variable_noise,
        states_preprocessing,
        actions_exploration,
        reward_preprocessing
=======
        states_spec,
        actions_spec,
        device=None,
        session_config=None,
        scope='base_model',
        saver_spec=None,
        summary_spec=None,
        distributed_spec=None,
        optimizer=None,
        discount=0.0,
        variable_noise=None,
        states_preprocessing_spec=None,
        explorations_spec=None,
        reward_preprocessing_spec=None
>>>>>>> 9f29ef5b
    ):
        """

        Args:
            states_spec (dict): The state-space description dictionary.
            actions_spec (dict): The action-space description dictionary.
            device (str): The name of the device to run the graph of this model on.
            session_config (dict): Dict specifying the tf monitored session to create when calling `setup`.
            scope (str): The root scope str to use for tf variable scoping.
            saver_spec (dict): Dict specifying whether and how to save the model's parameters.
            summary_spec (dict): Dict specifying which tensorboard summaries should be created and added to the graph.
            distributed_spec (dict): Dict specifying whether and how to do distributed training on the model's graph.
            optimizer (dict): Dict specifying the tf optimizer to use for tuning the model's trainable parameters.
            discount (float): The RL reward discount factor (gamma).
            variable_noise (float): The stddev value of a Normal distribution used for adding random
                noise to the model's output (for each batch, noise can be toggled and - if active - will be resampled).
                Use None for not adding any noise.
            states_preprocessing_spec (dict): Dict specifying whether and how to preprocess state signals
                (e.g. normalization, greyscale, etc..).
            explorations_spec (dict): Dict specifying whether and how to add exploration to the model's
                "action outputs" (e.g. epsilon-greedy).
            reward_preprocessing_spec (dict): Dict specifying whether and how to preprocess rewards coming
                from the Environment (e.g. reward normalization).
        """

        # States and actions specifications
        self.states_spec = states
        self.actions_spec = actions

<<<<<<< HEAD
        # TensorFlow scope, device
=======
        # TensorFlow device, managed-session and scope specs
        self.device = device
        self.session_config = session_config
>>>>>>> 9f29ef5b
        self.scope = scope
        self.device = device

<<<<<<< HEAD
        # Saver/summaries/distributes
        self.saver_spec = saver
        self.summaries_spec = summaries
        self.distributed_spec = distributed

        # TensorFlow summaries
        if summaries is None:
=======
        # Saver/distributed specifications
        self.saver_spec = saver_spec
        self.distributed_spec = distributed_spec

        # TensorFlow summaries
        self.summary_spec = summary_spec
        if summary_spec is None:
>>>>>>> 9f29ef5b
            self.summary_labels = set()
        else:
            self.summary_labels = set(summaries.get('labels', ()))

<<<<<<< HEAD
        # Batching capacity for act/observe interface
        assert batching_capacity is None or (isinstance(batching_capacity, int) and batching_capacity > 0)
        self.batching_capacity = batching_capacity
=======
        self.optimizer = optimizer
        self.discount = discount
>>>>>>> 9f29ef5b

        # Variable noise
        assert variable_noise is None or variable_noise > 0.0
        self.variable_noise = variable_noise

        # Preprocessing and exploration
<<<<<<< HEAD
        self.states_preprocessing_spec = states_preprocessing
        self.actions_exploration_spec = actions_exploration
        self.reward_preprocessing_spec = reward_preprocessing
=======
        self.states_preprocessing_spec = states_preprocessing_spec
        self.reward_preprocessing_spec = reward_preprocessing_spec
        self.explorations_spec = explorations_spec

        # Define all other variables that will be initialized later
        # (in calls to `setup` and `initialize` directly following __init__).
        # The Network object to use to finish constructing our graph
        self.network = None
        # Global (proxy)-model
        self.global_model = None
        # TensorFlow Graph of this model
        self.graph = None
        # Dict of trainable tf Variables of this model (keys = names of Variables).
        self.variables = None
        # Dict of all tf Variables of this model (keys = names of Variables).
        self.all_variables = None
        self.registered_variables = None  # set of registered tf Variable names (str)

        # The tf.train.Scaffold object used to create important pieces of this model's graph
        self.scaffold = None
        # Directory used for default export of model parameters
        self.saver_directory = None
        # The tf MonitoredSession object (Session wrapper handling common hooks)
        self.monitored_session = None
        # The actual tf.Session object (part of our MonitoredSession object)
        self.session = None
        # A list of tf.summary.Summary objects defined for our Graph (for tensorboard)
        self.summaries = None
        # TensorFlow FileWriter object that writes summaries (histograms, images, etc..) to disk
        self.summary_writer = None
        # Summary hook to use by the MonitoredSession
        self.summary_writer_hook = None

        # Inputs and internals
        # Current episode number as int Tensor
        self.episode = None
        # TensorFlow op incrementing `self.episode` depending on True is-terminal signals
        self.increment_episode = None
        # Int Tensor representing the total timestep (over all episodes)
        self.timestep = None
        # Dict holding placeholders for each (original/unprocessed) state component input
        self.states_input = None
        # Dict holding the PreprocessorStack objects (if any) for each state component
        self.states_preprocessing = None
        # Dict holding placeholders for each (original/unprocessed) action component input
        self.actions_input = None
        # Dict holding the Exploration objects (if any) for each action component
        self.explorations = None
        # The bool-type placeholder for a batch of is-terminal signals from the environment
        self.terminal_input = None
        # The float-type placeholder for a batch of reward signals from the environment
        self.reward_input = None
        # PreprocessorStack object (if any) for the reward
        self.reward_preprocessing = None
        # A list of all the Model's internal/hidden state (e.g. RNNs) initialization Tensors
        self.internals_init = None
        # A list of placeholders for incoming internal/hidden states (e.g. RNNs)
        self.internals_input = None
        # Single-bool placeholder for determining whether to not apply exploration
        self.deterministic_input = None
        # Single bool Tensor specifying whether sess.run should update parameters (train)
        self.update_input = None

        # Outputs
        # Dict of action output Tensors (returned by fn_actions_and_internals)
        self.actions_output = None
        # Dict of internal state output Tensors (returned by fn_actions_and_internals)
        self.internals_output = None
        # Int that keeps track of how many actions have been "executed" using `act`
        self.timestep_output = None

        # Tf template functions created in `initialize` from `tf_` methods.
        # Template function calculating cumulated discounted rewards
        self.fn_discounted_cumulative_reward = None
        # Template function returning the actual action/internal state outputs
        self.fn_actions_and_internals = None
        # Template function returning the loss-per-instance Tensor (axis 0 is the batch axis)
        self.fn_loss_per_instance = None
        # Tensor of the loss value per instance (batch sample). Axis 0 is the batch axis.
        self.loss_per_instance = None
        # Returns tf op for calculating the regularization losses per state comp
        self.fn_regularization_losses = None
        # Template function returning the single float value total loss tensor.
        self.fn_loss = None
        # Template function returning the optimization op used by the model to learn
        self.fn_optimization = None
        # Tf optimization op (e.g. `minimize`) used as 1st fetch in sess.run in self.update
        self.optimization = None
        # Template function applying pre-processing to a batch of states
        self.fn_preprocess_states = None
        # Template function applying exploration to a batch of actions
        self.fn_action_exploration = None
        # Template function applying pre-processing to a batch of rewards
        self.fn_preprocess_reward = None

        self.summary_configuration_op = None
>>>>>>> 9f29ef5b

        # Setup TensorFlow graph and session
        self.setup()

    def setup(self):
        """
        Sets up the TensorFlow model graph and initializes (and enters) the TensorFlow session.
        """

        # Create our Graph or figure out, which shared/global one to use.
        default_graph = None
        # No parallel RL or ThreadedRunner with Hogwild! shared network updates:
        # Build single graph and work with that from here on. In the case of threaded RL, the central
        # and already initialized model is handed to the worker Agents via the ThreadedRunner's
        # WorkerAgentGenerator factory.
        if self.distributed_spec is None:
            self.global_model = None
            self.graph = tf.Graph()
            default_graph = self.graph.as_default()
            default_graph.__enter__()
        # Distributed tensorflow setup (each process gets its own (identical) graph).
        # We are the parameter server.
        elif self.distributed_spec.get('parameter_server'):
            if self.distributed_spec.get('replica_model'):
                raise TensorForceError("Invalid config value for distributed mode.")
            self.global_model = None
            self.graph = tf.Graph()
            default_graph = self.graph.as_default()
            default_graph.__enter__()
        # We are a worker's replica model.
        # Place our ops round-robin on all worker devices.
        elif self.distributed_spec.get('replica_model'):
            self.device = tf.train.replica_device_setter(
                worker_device=self.device,
                cluster=self.distributed_spec['cluster_spec']
            )
            # The graph is the parent model's graph, hence no new graph here.
            self.global_model = None
            self.graph = tf.get_default_graph()
        # We are a worker:
        # Construct the global model (deepcopy of ourselves), set it up via `setup` and link to it (global_model).
        else:
            self.optimizer = dict(
                type='global_optimizer',
                optimizer=self.optimizer
            )
            graph = tf.Graph()
            default_graph = graph.as_default()
            default_graph.__enter__()
            self.global_model = deepcopy(self)
            self.global_model.distributed_spec['replica_model'] = True
            self.global_model.setup()
            self.graph = graph

        with tf.device(device_name_or_function=self.device):
<<<<<<< HEAD
            with tf.name_scope(name=self.scope):

                # Variables and summaries
                self.variables = dict()
                self.all_variables = dict()
                self.registered_variables = set()
                self.summaries = list()

                def custom_getter(getter, name, registered=False, second=False, **kwargs):
                    if registered:
                        self.registered_variables.add(name)
                    elif name in self.registered_variables:
                        registered = True
                    variable = getter(name=name, **kwargs)  # Top-level, hence no 'registered'
                    if not registered:
                        self.all_variables[name] = variable
                        if kwargs.get('trainable', True) and not name.startswith('optimization'):
                            self.variables[name] = variable
                            if 'variables' in self.summary_labels:
                                summary = tf.summary.histogram(name=name, values=variable)
                                self.summaries.append(summary)
                    return variable

                # Episode
                collection = self.graph.get_collection(name='episode')
                if len(collection) == 0:
                    self.episode = tf.Variable(
                        name='episode',
                        dtype=util.tf_dtype('int'),
                        trainable=False,
                        initial_value=0
                    )
                    self.graph.add_to_collection(name='episode', value=self.episode)
                else:
                    assert len(collection) == 1
                    self.episode = collection[0]

                # Timestep
                collection = self.graph.get_collection(name='timestep')
                if len(collection) == 0:
                    self.timestep = tf.Variable(
                        name='timestep',
                        dtype=util.tf_dtype('int'),
                        trainable=False,
                        initial_value=0
                    )
                    self.graph.add_to_collection(name='timestep', value=self.timestep)
                    self.graph.add_to_collection(name=tf.GraphKeys.GLOBAL_STEP, value=self.timestep)
                else:
                    assert len(collection) == 1
                    self.timestep = collection[0]

                # Create placeholders, tf functions, internals, etc
                self.initialize(custom_getter=custom_getter)

                # self.fn_actions_and_internals(
                #     states=states,
                #     internals=internals,
                #     update=update,
                #     deterministic=deterministic
                # )
                # self.fn_loss_per_instance(
                #     states=states,
                #     internals=internals,
                #     actions=actions,
                #     terminal=terminal,
                #     reward=reward,
                #     update=update
                # )

                # Create output operations
                self.fn_initialize()
                self.create_act_outputs()
                self.create_observe_outputs()

                # if any(k in self.summary_labels for k in ['inputs','states','actions','rewards']): 
                #     if any(k in self.summary_labels for k in ['inputs','states']):               
                #         for name, state in states.items():
                #             summary = tf.summary.histogram(name=('inputs/states/' + name), values=state)
                #             self.summaries.append(summary)
                #     if any(k in self.summary_labels for k in ['inputs','actions']):                                       
                #         for name, action in actions.items():
                #             summary = tf.summary.histogram(name=('inputs/actions/' + name), values=action)
                #             self.summaries.append(summary)
                #     if any(k in self.summary_labels for k in ['inputs','rewards']):                                       
                #         summary = tf.summary.histogram(name=('inputs/rewards'), values=reward)
                #         self.summaries.append(summary)
=======
            # Variables and summaries
            self.variables = dict()
            self.all_variables = dict()
            self.registered_variables = set()
            self.summaries = list()

            def custom_getter(getter, name, registered=False, second=False, **kwargs):
                if registered:
                    self.registered_variables.add(name)
                elif name in self.registered_variables:
                    registered = True
                variable = getter(name=name, **kwargs)  # Top-level, hence no 'registered'
                if not registered:
                    self.all_variables[name] = variable
                    if kwargs.get('trainable', True) and not name.startswith('optimization'):
                        self.variables[name] = variable
                        if 'variables' in self.summary_labels:
                            summary = tf.summary.histogram(name=name, values=variable)
                            self.summaries.append(summary)
                return variable

            # Episode
            collection = self.graph.get_collection(name='episode')
            if len(collection) == 0:
                self.episode = tf.Variable(
                    name='episode',
                    dtype=util.tf_dtype('int'),
                    trainable=False,
                    initial_value=0
                )
                self.graph.add_to_collection(name='episode', value=self.episode)
            else:
                assert len(collection) == 1
                self.episode = collection[0]

            # Timestep
            collection = self.graph.get_collection(name='timestep')
            if len(collection) == 0:
                self.timestep = tf.Variable(
                    name='timestep',
                    dtype=util.tf_dtype('int'),
                    trainable=False,
                    initial_value=0
                )
                self.graph.add_to_collection(name='timestep', value=self.timestep)
                self.graph.add_to_collection(name=tf.GraphKeys.GLOBAL_STEP, value=self.timestep)
            else:
                assert len(collection) == 1
                self.timestep = collection[0]

            # Create placeholders, tf functions, internals, etc
            self.initialize(custom_getter=custom_getter)

            # Input tensors
            states = {name: tf.identity(input=state) for name, state in self.states_input.items()}
            states = self.fn_preprocess_states(states=states)
            states = {name: tf.stop_gradient(input=state) for name, state in states.items()}
            internals = [tf.identity(input=internal) for internal in self.internals_input]
            actions = {name: tf.identity(input=action) for name, action in self.actions_input.items()}
            terminal = tf.identity(input=self.terminal_input)
            reward = tf.identity(input=self.reward_input)
            reward = self.fn_preprocess_reward(states=states, internals=internals, terminal=terminal, reward=reward)
            reward = tf.stop_gradient(input=reward)

            # Optimizer
            # No optimizer (non-learning model)
            if self.optimizer is None:
                pass
            # Optimizer will be a global_optimizer
            elif self.distributed_spec is not None and \
                    not self.distributed_spec.get('parameter_server') and \
                    not self.distributed_spec.get('replica_model'):
                # If not internal global model
                self.optimizer = GlobalOptimizer(optimizer=self.optimizer)
            else:
                kwargs_opt = dict(
                    summaries=self.summaries,
                    summary_labels=self.summary_labels
                )
                self.optimizer = Optimizer.from_spec(spec=self.optimizer, kwargs=kwargs_opt)

            # Create output fetch operations
            self.create_output_operations(
                states=states,
                internals=internals,
                actions=actions,
                terminal=terminal,
                reward=reward,
                update=self.update_input,
                deterministic=self.deterministic_input
            )

            #  Add exploration post-processing (only if deterministic is set to False).
            for name, action in self.actions_output.items():
                if name in self.explorations:
                    self.actions_output[name] = tf.cond(
                        pred=self.deterministic_input,
                        true_fn=(lambda: action),
                        false_fn=(lambda: self.fn_action_exploration(
                            action=action,
                            exploration=self.explorations[name],
                            action_spec=self.actions_spec[name]
                        ))
                    )

            # Add all summaries specified in summary_labels
            if any(k in self.summary_labels for k in ['inputs', 'states']):
                for name, state in states.items():
                    summary = tf.summary.histogram(name=(self.scope + '/inputs/states/' + name), values=state)
                    self.summaries.append(summary)
            if any(k in self.summary_labels for k in ['inputs', 'actions']):
                for name, action in actions.items():
                    summary = tf.summary.histogram(name=(self.scope + '/inputs/actions/' + name), values=action)
                    self.summaries.append(summary)
            if any(k in self.summary_labels for k in ['inputs', 'rewards']):
                summary = tf.summary.histogram(name=(self.scope + '/inputs/rewards'), values=reward)
                self.summaries.append(summary)
>>>>>>> 9f29ef5b

        if self.distributed_spec is not None:
            # We are just a replica model: Return.
            if self.distributed_spec.get('replica_model'):
                return
            # We are the parameter server: Start and wait.
            elif self.distributed_spec.get('parameter_server'):
                server = tf.train.Server(
                    server_or_cluster_def=self.distributed_spec['cluster_spec'],
                    job_name='ps',
                    task_index=self.distributed_spec['task_index'],
                    protocol=self.distributed_spec.get('protocol'),
                    config=None,
                    start=True
                )
                # Param server does nothing actively
                server.join()
                return

            # Global trainables (from global_model)
            global_variables = self.global_model.get_variables(include_non_trainable=True) +\
                               [self.episode, self.timestep]
            # Local counterparts
            local_variables = self.get_variables(include_non_trainable=True) + [self.episode, self.timestep]
            init_op = tf.variables_initializer(var_list=global_variables)
            ready_op = tf.report_uninitialized_variables(var_list=(global_variables + local_variables))
            ready_for_local_init_op = tf.report_uninitialized_variables(var_list=global_variables)

            # Op to assign values from the global model to local counterparts
            local_init_op = tf.group(*(local_var.assign(value=global_var)
                                       for local_var, global_var in zip(local_variables, global_variables)))
        # Local variables initialize operations (no global_model).
        else:
            global_variables = self.get_variables(include_non_trainable=True) + [self.episode, self.timestep]
            init_op = tf.variables_initializer(var_list=global_variables)
            ready_op = tf.report_uninitialized_variables(var_list=global_variables)
            # TODO(Michael) TensorFlow template hotfix following 1.5.0rc0
            global_variables = list(set(global_variables))
<<<<<<< HEAD
=======

>>>>>>> 9f29ef5b
            ready_for_local_init_op = None
            local_init_op = None

        def init_fn(scaffold, session):
            if self.saver_spec is not None and self.saver_spec.get('load', True):
                directory = self.saver_spec['directory']
                file = self.saver_spec.get('file')
                if file is None:
                    file = tf.train.latest_checkpoint(
                        checkpoint_dir=directory,
                        latest_filename=None  # Corresponds to argument of saver.save() in Model.save().
                    )
                elif not os.path.isfile(file):
                    file = os.path.join(directory, file)
                if file is not None:
                    scaffold.saver.restore(sess=session, save_path=file)

        # Summary operation
        summaries = self.get_summaries()
        if len(summaries) > 0:
            summary_op = tf.summary.merge(inputs=summaries)
        else:
            summary_op = None

        # TensorFlow saver object
        self.saver = tf.train.Saver(
            var_list=global_variables,  # should be given?
            reshape=False,
            sharded=False,  # should be true?
            max_to_keep=5,
            keep_checkpoint_every_n_hours=10000.0,
            name=None,
            restore_sequentially=False,
            saver_def=None,
            builder=None,
            defer_build=False,
            allow_empty=True,
            write_version=tf.train.SaverDef.V2,
            pad_step_number=False,
            save_relative_paths=True
            # filename=None
        )

        # TensorFlow scaffold object
        self.scaffold = tf.train.Scaffold(
            init_op=init_op,
            init_feed_dict=None,
            init_fn=init_fn,
            ready_op=ready_op,
            ready_for_local_init_op=ready_for_local_init_op,
            local_init_op=local_init_op,
            summary_op=summary_op,
            saver=self.saver,
            copy_from_scaffold=None
        )

        hooks = list()

        # Checkpoint saver hook
        if self.saver_spec is not None and (self.distributed_spec is None or self.distributed_spec['task_index'] == 0):
            self.saver_directory = self.saver_spec['directory']
            hooks.append(tf.train.CheckpointSaverHook(
                checkpoint_dir=self.saver_directory,
                save_secs=self.saver_spec.get('seconds', None if 'steps' in self.saver_spec else 600),
                save_steps=self.saver_spec.get('steps'),  # Either one or the other has to be set.
                saver=None,  # None since given via 'scaffold' argument.
                checkpoint_basename=self.saver_spec.get('basename', 'model.ckpt'),
                scaffold=self.scaffold,
                listeners=None
            ))
        else:
            self.saver_directory = None

        # Summary saver hook
        if self.summaries_spec is None:
            self.summary_writer_hook = None
        else:
            # TensorFlow summary writer object
            self.summary_writer = tf.summary.FileWriter(
                logdir=self.summaries_spec['directory'],
                graph=self.graph,
                max_queue=10,
                flush_secs=120,
                filename_suffix=None
            )
            self.summary_writer_hook = util.UpdateSummarySaverHook(
                is_optimizing=self.is_optimizing,
                save_steps=self.summaries_spec.get('steps'),  # Either one or the other has to be set.
                save_secs=self.summaries_spec.get('seconds', None if 'steps' in self.summaries_spec else 120),
                output_dir=None,  # None since given via 'summary_writer' argument.
                summary_writer=self.summary_writer,
                scaffold=self.scaffold,
                summary_op=None  # None since given via 'scaffold' argument.
            )
            hooks.append(self.summary_writer_hook)

        # Stop at step hook
        # hooks.append(tf.train.StopAtStepHook(
        #     num_steps=???,  # This makes more sense, if load and continue training.
        #     last_step=None  # Either one or the other has to be set.
        # ))

        # # Step counter hook
        # hooks.append(tf.train.StepCounterHook(
        #     every_n_steps=counter_config.get('steps', 100),  # Either one or the other has to be set.
        #     every_n_secs=counter_config.get('secs'),  # Either one or the other has to be set.
        #     output_dir=None,  # None since given via 'summary_writer' argument.
        #     summary_writer=summary_writer
        # ))

        # Other available hooks:
        # tf.train.FinalOpsHook(final_ops, final_ops_feed_dict=None)
        # tf.train.GlobalStepWaiterHook(wait_until_step)
        # tf.train.LoggingTensorHook(tensors, every_n_iter=None, every_n_secs=None)
        # tf.train.NanTensorHook(loss_tensor, fail_on_nan_loss=True)
        # tf.train.ProfilerHook(save_steps=None, save_secs=None, output_dir='', show_dataflow=True, show_memory=False)

        if self.distributed_spec is None:
            # TensorFlow non-distributed monitored session object
            self.monitored_session = tf.train.SingularMonitoredSession(
                hooks=hooks,
                scaffold=self.scaffold,
                master='',  # Default value.
                config=None,  # self.distributed_spec.get('session_config'),
                checkpoint_dir=None
            )

        else:
            server = tf.train.Server(
                server_or_cluster_def=self.distributed_spec['cluster_spec'],
                job_name='worker',
                task_index=self.distributed_spec['task_index'],
                protocol=self.distributed_spec.get('protocol'),
                config=self.distributed_spec.get('session_config'),
                start=True
            )

            if self.distributed_spec['task_index'] == 0:
                # TensorFlow chief session creator object
                session_creator = tf.train.ChiefSessionCreator(
                    scaffold=self.scaffold,
                    master=server.target,
                    config=self.distributed_spec.get('session_config'),
                    checkpoint_dir=None,
                    checkpoint_filename_with_path=None
                )
            else:
                # TensorFlow worker session creator object
                session_creator = tf.train.WorkerSessionCreator(
                    scaffold=self.scaffold,
                    master=server.target,
                    config=self.distributed_spec.get('session_config'),
                )

            # TensorFlow monitored session object
            self.monitored_session = tf.train.MonitoredSession(
                session_creator=session_creator,
                hooks=hooks,
                stop_grace_period_secs=120  # Default value.
            )

        if default_graph:
            default_graph.__exit__(None, None, None)
        self.graph.finalize()
        self.monitored_session.__enter__()
        self.session = self.monitored_session._tf_sess()

        # # tf.ConfigProto(device_filters=['/job:ps', '/job:worker/task:{}/cpu:0'.format(self.task_index)])
        #         # config=tf.ConfigProto(device_filters=["/job:ps"])
        #         # config=tf.ConfigProto(
        #         #     inter_op_parallelism_threads=2,
        #         #     log_device_placement=True
        #         # )

    def close(self):
        if self.saver_directory is not None:
            self.save(append_timestep=True)
        self.monitored_session.close()

    def initialize(self, custom_getter):
        """
        Creates the TensorFlow placeholders and functions for this model. Moreover adds the  
        internal state placeholders and initialization values to the model.

        Args:
            custom_getter: The `custom_getter_` object to use for `tf.make_template` when creating TensorFlow functions.
        """

        # States
        self.states_input = dict()
        for name, state in self.states_spec.items():
            self.states_input[name] = tf.placeholder(
                dtype=util.tf_dtype(state['type']),
                shape=(None,) + tuple(state['shape']),
                name=('state-' + name)
            )

        # States preprocessing
        self.states_preprocessing = dict()
        if self.states_preprocessing_spec is None:
            for name, state in self.states_spec.items():
                state['processed_shape'] = state['shape']
        elif all(name in self.states_spec for name in self.states_preprocessing_spec):
            for name, state in self.states_spec.items():
                if name in self.states_preprocessing_spec:
                    preprocessing = PreprocessorStack.from_spec(spec=self.states_preprocessing_spec[name])
                    state['processed_shape'] = preprocessing.processed_shape(shape=state['shape'])
                else:
                    state['processed_shape'] = state['shape']
                self.states_preprocessing[name] = preprocessing
        else:
            for name, state in self.states_spec.items():
                preprocessing = PreprocessorStack.from_spec(spec=self.states_preprocessing_spec)
                state['processed_shape'] = preprocessing.processed_shape(shape=state['shape'])
                self.states_preprocessing[name] = preprocessing

        # Actions
        self.actions_input = dict()
        for name, action in self.actions_spec.items():
            self.actions_input[name] = tf.placeholder(
                dtype=util.tf_dtype(action['type']),
                shape=(None,) + tuple(action['shape']),
                name=('action-' + name)
            )

        # Actions exploration
        self.actions_exploration = dict()
        if self.actions_exploration_spec is None:
            pass
        elif all(name in self.actions_spec for name in self.actions_exploration_spec):
            for name, state in self.actions_spec.items():
<<<<<<< HEAD
                if name in self.actions_exploration:
                    self.actions_exploration[name] = Exploration.from_spec(spec=self.actions_exploration_spec[name])
=======
                self.explorations[name] = Exploration.from_spec(spec=self.explorations_spec)
        # single spec for all components of our action space
        elif "type" in self.explorations_spec:
            for name, state in self.actions_spec.items():
                self.explorations[name] = Exploration.from_spec(spec=self.explorations_spec)
        # different spec for different components of our action space
>>>>>>> 9f29ef5b
        else:
            for name, state in self.actions_spec.items():
                self.actions_exploration[name] = Exploration.from_spec(spec=self.actions_exploration_spec)

        # Terminal
        self.terminal_input = tf.placeholder(dtype=util.tf_dtype('bool'), shape=(None,), name='terminal')

        # Reward
        self.reward_input = tf.placeholder(dtype=util.tf_dtype('float'), shape=(None,), name='reward')

        # Reward preprocessing
        if self.reward_preprocessing_spec is None:
            self.reward_preprocessing = None
        else:
            self.reward_preprocessing = PreprocessorStack.from_spec(spec=self.reward_preprocessing_spec)
            if self.reward_preprocessing.processed_shape(shape=()) != ():
                raise TensorForceError("Invalid reward preprocessing!")

        # Deterministic action flag
        self.deterministic_input = tf.placeholder(dtype=util.tf_dtype('bool'), shape=(), name='deterministic')

        # Internal states
        self.internals_input = list()
        self.internals_init = list()

        # TensorFlow functions
        self.fn_initialize = tf.make_template(
            name_='initialize',
            func_=self.tf_initialize,
            custom_getter_=custom_getter
        )
        self.fn_actions_and_internals = tf.make_template(
            name_='actions-and-internals',
            func_=self.tf_actions_and_internals,
            custom_getter_=custom_getter
        )
        self.fn_observe_timestep = tf.make_template(
            name_='observe-timestep',
            func_=self.tf_observe_timestep,
            custom_getter_=custom_getter
        )
        self.fn_action_exploration = tf.make_template(
            name_='action-exploration',
            func_=self.tf_action_exploration,
            custom_getter_=custom_getter
        )

        self.summary_configuration_op = None
        if self.summaries_spec and 'meta_param_recorder_class' in self.summaries_spec:
            self.summary_configuration_op = self.summaries_spec['meta_param_recorder_class'].build_metagraph_list()

        # self.fn_summarization = tf.make_template(
        #     name_='summarization',
        #     func_=self.tf_summarization,
        #     custom_getter_=custom_getter
        # )

<<<<<<< HEAD
    def tf_initialize(self):
        # Optimization flag
        self.is_optimizing = tf.get_variable(
            # getter=tf.get_variable,
            name='is-optimizing',
            shape=(),
            dtype=util.tf_dtype('bool'),
            trainable=False
        )
=======
    def tf_preprocess_states(self, states):
        """
        Applies optional preprocessing to the states.
        """
        for name, state in states.items():
            if name in self.states_preprocessing:
                states[name] = self.states_preprocessing[name].process(tensor=state)
            else:
                states[name] = tf.identity(input=state)
>>>>>>> 9f29ef5b

        if self.batching_capacity is None:
            capacity = 1
        else:
            capacity = self.batching_capacity

        # Current states variable
        self.current_states = dict()
        for name, state in self.states_spec.items():
            self.current_states[name] = tf.get_variable(
                name=('state-' + name),
                shape=((capacity,) + tuple(state['shape'])),
                dtype=util.tf_dtype(state['type']),
                trainable=False
            )

        # Current internals variable
        # Internal states spec !!!
        self.current_internals = list()
        for n, internal_input in enumerate(self.internals_input):
            self.current_internals.append(tf.get_variable(
                name=('internal' + str(n)),
                shape=((capacity,) + tuple(util.shape(x=internal_input))[1:]),
                dtype=internal_input.dtype,
                trainable=False
            ))

        # Current actions variable
        self.current_actions = dict()
        for name, action in self.actions_spec.items():
            self.current_actions[name] = tf.get_variable(
                name=('action-' + name),
                shape=((capacity,) + tuple(action['shape'])),
                dtype=util.tf_dtype(action['type']),
                trainable=False
            )

        # Current batch index
        self.current_index = tf.get_variable(
            name='batch-index',
            shape=(),
            dtype=util.tf_dtype('int'),
            trainable=False
        )

    def tf_action_exploration(self, action, exploration, action_spec):
        """
        Applies optional exploration to the action (post-processor for action outputs).

        Args:
             action (tf.Tensor): The original output action tensor (to be post-processed).
             exploration (Exploration): The Exploration object to use.
             action_spec (dict): Dict specifying the action space.
        Returns:
            The post-processed action output tensor.
        """
        action_shape = tf.shape(input=action)
        exploration_value = exploration.tf_explore(
            episode=self.episode,
            timestep=self.timestep,
            action_shape=action_shape
        )

        if action_spec['type'] == 'bool':
            action = tf.where(
                condition=(tf.random_uniform(shape=action_shape[0]) < exploration_value),
                x=(tf.random_uniform(shape=action_shape) < 0.5),
                y=action
            )

        elif action_spec['type'] == 'int':
            action = tf.where(
                condition=(tf.random_uniform(shape=action_shape) < exploration_value),
                x=tf.random_uniform(shape=action_shape, maxval=action_spec['num_actions'], dtype=util.tf_dtype('int')),
                y=action
            )

        elif action_spec['type'] == 'float':
<<<<<<< HEAD
            for _ in range(util.rank(action) - 1):
                exploration_value = tf.expand_dims(input=exploration_value, axis=1)
            action += exploration_value
=======
            action += tf.reshape(tensor=exploration_value,
                                 shape=tuple(1 for _ in range(action_shape.get_shape().as_list()[0])))
>>>>>>> 9f29ef5b
            if 'min_value' in action_spec:
                action = tf.clip_by_value(
                    t=action,
                    clip_value_min=action_spec['min_value'],
                    clip_value_max=action_spec['max_value']
                )

        return action

<<<<<<< HEAD
    def tf_actions_and_internals(self, states, internals, deterministic):
=======
    def tf_preprocess_reward(self, states, internals, terminal, reward):
        """
        Applies optional preprocessing to the reward.
        """
        if self.reward_preprocessing is None:
            reward = tf.identity(input=reward)
        else:
            reward = self.reward_preprocessing.process(tensor=reward)

        return reward

    # TODO: this could be a utility helper function if we remove self.discount and only allow external discount-value input
    def tf_discounted_cumulative_reward(self, terminal, reward, discount=None, final_reward=0.0, horizon=0):
        """
        Creates and returns the TensorFlow operations for calculating the sequence of discounted cumulative rewards
        for a given sequence of single rewards.

        Example:
        single rewards = 2.0 1.0 0.0 0.5 1.0 -1.0
        terminal = False, False, False, False True False
        gamma = 0.95
        final_reward = 100.0 (only matters for last episode (r=-1.0) as this episode has no terminal signal)
        horizon=3
        output = 2.95 1.45 1.38 1.45 1.0 94.0

        Args:
            terminal: Tensor (bool) holding the is-terminal sequence. This sequence may contain more than one
                True value. If its very last element is False (not terminating), the given `final_reward` value
                is assumed to follow the last value in the single rewards sequence (see below).
            reward: Tensor (float) holding the sequence of single rewards. If the last element of `terminal` is False,
                an assumed last reward of the value of `final_reward` will be used.
            discount (float): The discount factor (gamma). By default, take the Model's discount factor.
            final_reward (float): Reward value to use if last episode in sequence does not terminate (terminal sequence
                ends with False). This value will be ignored if horizon == 1 or discount == 0.0.
            horizon (int): The length of the horizon (e.g. for n-step cumulative rewards in continuous tasks
                without terminal signals). Use 0 (default) for an infinite horizon. Note that horizon=1 leads to the
                exact same results as a discount factor of 0.0.

        Returns:
            Discounted cumulative reward tensor with the same shape as `reward`.
        """

        # By default -> take Model's gamma value
        if discount is None:
            discount = self.discount

        # Accumulates discounted (n-step) reward (start new if terminal)
        def cumulate(cumulative, reward_terminal_horizon_subtract):
            rew, is_terminal, is_over_horizon, sub = reward_terminal_horizon_subtract
            return tf.where(
                # If terminal, start new cumulation.
                condition=is_terminal,
                x=rew,
                y=tf.where(
                    # If we are above the horizon length (H) -> subtract discounted value from H steps back.
                    condition=is_over_horizon,
                    x=(rew + cumulative * discount - sub),
                    y=(rew + cumulative * discount)
                )
            )

        # Accumulates length of episodes (starts new if terminal)
        def len_(cumulative, term):
            return tf.where(
                condition=term,
                # Start counting from 1 after is-terminal signal
                x=tf.ones(shape=(), dtype=tf.int32),
                # Otherwise, increase length by 1
                y=cumulative + 1
            )

        # Reverse, since reward cumulation is calculated right-to-left, but tf.scan only works left-to-right.
        reward = tf.reverse(tensor=reward, axis=(0,))
        # e.g. -1.0 1.0 0.5 0.0 1.0 2.0
        terminal = tf.reverse(tensor=terminal, axis=(0,))
        # e.g. F T F F F F

        # Store the steps until end of the episode(s) determined by the input terminal signals (True starts new count).
        lengths = tf.scan(fn=len_, elems=terminal, initializer=0)
        # e.g. 1 1 2 3 4 5
        off_horizon = tf.greater(lengths, tf.fill(dims=tf.shape(lengths), value=horizon))
        # e.g. F F F F T T

        # Calculate the horizon-subtraction value for each step.
        if horizon > 0:
            horizon_subtractions = tf.map_fn(lambda x: (discount ** horizon) * x, reward, dtype=tf.float32)
            # Shift right by size of horizon (fill rest with 0.0).
            horizon_subtractions = tf.concat([np.zeros(shape=(horizon,)), horizon_subtractions], axis=0)
            horizon_subtractions = tf.slice(horizon_subtractions, begin=(0,), size=tf.shape(reward))
            # e.g. 0.0, 0.0, 0.0, -1.0*g^3, 1.0*g^3, 0.5*g^3
        # all 0.0 if infinite horizon (special case: horizon=0)
        else:
            horizon_subtractions = tf.zeros(shape=tf.shape(reward))

        # Now do the scan, each time summing up the previous step (discounted by gamma) and
        # subtracting the respective `horizon_subtraction`.
        reward = tf.scan(
            fn=cumulate,
            elems=(reward, terminal, off_horizon, horizon_subtractions),
            initializer=final_reward if horizon != 1 else 0.0
        )
        # Re-reverse again to match input sequences.
        return tf.reverse(tensor=reward, axis=(0,))

    def tf_actions_and_internals(self, states, internals, update, deterministic):
>>>>>>> 9f29ef5b
        """
        Creates and returns the TensorFlow operations for retrieving the actions and - if applicable -
        the posterior internal state Tensors in reaction to the given input states (and prior internal states).

        Args:
            states (dict): Dict of state tensors (each key represents one state space component).
            internals: List of prior internal state tensors.
<<<<<<< HEAD
            deterministic: Boolean tensor indicating whether action should be chosen  
                deterministically.
=======
            update: Single boolean tensor indicating whether this call happens during an update.
            deterministic: Boolean Tensor indicating, whether we will not apply exploration when actions
                are calculated.
>>>>>>> 9f29ef5b

        Returns:
            tuple:
                1) dict of output actions (with or without exploration applied (see `deterministic`))
                2) list of posterior internal state Tensors (empty for non-internal state models)
        """
        raise NotImplementedError

    def tf_observe_timestep(self, states, internals, actions, terminal, reward):
        """
<<<<<<< HEAD
        Creates the TensorFlow operations for performing the observation of a full time step's
        information.
=======
        Creates and returns the TensorFlow operations for calculating the loss per batch instance (sample)
        of the given input state(s) and action(s).
>>>>>>> 9f29ef5b

        Args:
            states (dict): Dict of state tensors (each key represents one state space component).
            internals: List of prior internal state tensors.
<<<<<<< HEAD
            actions: Dict of action tensors.
            terminal: Terminal boolean tensor.
            reward: Reward tensor.

        Returns:
            The observation operation.
        """
        raise NotImplementedError

    def create_act_outputs(self):
        assignment = tf.assign(ref=self.is_optimizing, value=False)
=======
            actions (dict): Dict of action tensors (each key represents one action space component).
            terminal: Terminal boolean tensor (shape=(batch-size,)).
            reward: Reward float tensor (shape=(batch-size,)).
            update: Single boolean tensor indicating whether this call happens during an update.

        Returns:
            Loss tensor (first rank is the batch size -> one loss value per sample in the batch).
        """
        raise NotImplementedError

    def tf_regularization_losses(self, states, internals, update):
        """
        Creates and returns the TensorFlow operations for calculating the different regularization losses for
        the given batch of state/internal state inputs.

        Args:
            states (dict): Dict of state tensors (each key represents one state space component).
            internals: List of prior internal state tensors.
            update: Single boolean tensor indicating whether this call happens during an update.

        Returns:
            Dict of regularization loss tensors (keys == different regularization types, e.g. 'entropy').
        """
        return dict()

    def tf_loss(self, states, internals, actions, terminal, reward, update):
        """
        Creates and returns the single loss Tensor representing the total loss for a batch, including
        the mean loss per sample, the regularization loss of the batch, .

        Args:
            states (dict): Dict of state tensors (each key represents one state space component).
            internals: List of prior internal state tensors.
            actions (dict): Dict of action tensors (each key represents one action space component).
            terminal: Terminal boolean tensor (shape=(batch-size,)).
            reward: Reward float tensor (shape=(batch-size,)).
            update: Single boolean tensor indicating whether this call happens during an update.

        Returns:
            Single float-value loss tensor.
        """

        # Losses per samples
        loss_per_instance = self.fn_loss_per_instance(
            states=states,
            internals=internals,
            actions=actions,
            terminal=terminal,
            reward=reward,
            update=update
        )
        # Mean loss
        loss = tf.reduce_mean(input_tensor=loss_per_instance, axis=0)

        # Summary for (mean) loss without any regularizations.
        if 'losses' in self.summary_labels:
            summary = tf.summary.scalar(name='loss-without-regularization', tensor=loss)
            self.summaries.append(summary)

        # Add the different types of regularization losses to the total.
        losses = self.fn_regularization_losses(states=states, internals=internals, update=update)
        if len(losses) > 0:
            loss += tf.add_n(inputs=list(losses.values()))
            if 'regularization' in self.summary_labels:
                for name, loss_val in losses.items():
                    summary = tf.summary.scalar(name="regularization/"+name, tensor=loss_val)
                    self.summaries.append(summary)

        # Summary for the total loss (including regularization).
        if 'losses' in self.summary_labels or 'total-loss' in self.summary_labels:
            summary = tf.summary.scalar(name='total-loss', tensor=loss)
            self.summaries.append(summary)

        return loss

    def get_optimizer_kwargs(self, states, internals, actions, terminal, reward, update):
        """
        Returns the optimizer arguments including the time, the list of variables to optimize,
        and various argument-free functions (in particular `fn_loss` returning the combined
        0-dim batch loss tensor) which the optimizer might require to perform an update step.

        Args:
            states (dict): Dict of state tensors (each key represents one state space component).
            internals: List of prior internal state tensors.
            actions (dict): Dict of action tensors (each key represents one action space component).
            terminal: Terminal boolean tensor (shape=(batch-size,)).
            reward: Reward float tensor (shape=(batch-size,)).
            update: Single boolean tensor indicating whether this call happens during an update.

        Returns:
            Dict to be passed into the optimizer op (e.g. 'minimize') as kwargs.
        """
        kwargs = dict()
        kwargs['time'] = self.timestep
        kwargs['variables'] = self.get_variables()
        kwargs['fn_loss'] = (
            lambda: self.fn_loss(states=states, internals=internals, actions=actions,
                                 terminal=terminal, reward=reward, update=update)
        )
        if self.global_model is not None:
            kwargs['global_variables'] = self.global_model.get_variables()
        return kwargs
>>>>>>> 9f29ef5b

        # Act inputs
        with tf.control_dependencies(control_inputs=(assignment,)):
            states = {name: tf.identity(input=state) for name, state in self.states_input.items()}
            internals = [tf.identity(input=internal) for internal in self.internals_input]
            deterministic = tf.identity(input=self.deterministic_input)

<<<<<<< HEAD
        # States preprocessing
        for name, preprocessing in self.states_preprocessing.items():
            states[name] = preprocessing.process(tensor=states[name])

        # Optional variable noise
        operations = list()
        if self.variable_noise is not None and self.variable_noise > 0.0:
            # Initialize variables
            self.fn_actions_and_internals(
                states=states,
                internals=internals,
                deterministic=deterministic
            )
=======
        Args:
            states (dict): Dict of state tensors (each key represents one state space component).
            internals: List of prior internal state tensors.
            actions (dict): Dict of action tensors (each key represents one action space component).
            terminal: Terminal boolean tensor (shape=(batch-size,)).
            reward: Reward float tensor (shape=(batch-size,)).
            update: Single boolean tensor indicating whether this call happens during an update.

        Returns:
            The optimization operation.
        """

        # No optimization (non-learning model)
        if self.optimizer is None:
            return tf.no_op()

        optimizer_kwargs = self.get_optimizer_kwargs(
            states=states,
            internals=internals,
            actions=actions,
            terminal=terminal,
            reward=reward,
            update=update
        )
        return self.optimizer.minimize(**optimizer_kwargs)

    def create_output_operations(self, states, internals, actions, terminal, reward, update, deterministic):
        """
        Calls all the relevant TensorFlow functions for this model and hence creates all the
        TensorFlow operations involved.

        Args:
            states (dict): Dict of state tensors (each key represents one state space component).
            internals: List of prior internal state tensors.
            actions (dict): Dict of action tensors (each key represents one action space component).
            terminal: Terminal boolean tensor (shape=(batch-size,)).
            reward: Reward float tensor (shape=(batch-size,)).
            update: Single boolean tensor indicating whether this call happens during an update.
            deterministic: Boolean Tensor indicating, whether we will not apply exploration when actions
                are calculated.
        """

        # Create graph by calling the functions corresponding to model.act() / model.update(), to initialize variables.
        # TODO: Could call reset here, but would have to move other methods below reset.
        self.fn_actions_and_internals(
            states=states,
            internals=internals,
            update=update,
            deterministic=deterministic
        )
        self.fn_loss_per_instance(
            states=states,
            internals=internals,
            actions=actions,
            terminal=terminal,
            reward=reward,
            update=update
        )

        # Tensor fetched for model.act()
        operations = list()
        if self.variable_noise is not None and self.variable_noise > 0.0:
            # Add variable noise
>>>>>>> 9f29ef5b
            noise_deltas = list()
            for variable in self.get_variables():
                noise_delta = tf.random_normal(shape=util.shape(variable), mean=0.0, stddev=self.variable_noise)
                noise_deltas.append(noise_delta)
                operations.append(variable.assign_add(delta=noise_delta))

        # Retrieve actions and internals
        with tf.control_dependencies(control_inputs=operations):
            self.actions_output, self.internals_output = self.fn_actions_and_internals(
                states=states,
                internals=internals,
                deterministic=deterministic
            )

        # Actions exploration
        for name, exploration in self.actions_exploration.items():
            self.actions_output[name] = tf.cond(
                pred=self.deterministic_input,
                true_fn=(lambda: self.actions_output[name]),
                false_fn=(lambda: self.fn_action_exploration(
                    action=self.actions_output[name],
                    exploration=exploration,
                    action_spec=self.actions_spec[name]
                ))
            )

        # Store current states, internals and actions
        operations = list()
        batched_size = tf.shape(input=next(iter(states.values())))[0]
        for name, state in states.items():
            operations.append(tf.assign(
                ref=self.current_states[name][self.current_index: self.current_index + batched_size],
                value=state
            ))
        for n, internal in enumerate(internals):
            operations.append(tf.assign(
                ref=self.current_internals[n][self.current_index: self.current_index + batched_size],
                value=internal
            ))
        for name, action in self.actions_output.items():
            operations.append(tf.assign(
                ref=self.current_actions[name][self.current_index: self.current_index + batched_size],
                value=action
            ))

        with tf.control_dependencies(control_inputs=operations):
            operations = list()
            operations.append(tf.assign_add(ref=self.current_index, value=batched_size))

            # Increment timestep
            operations.append(tf.assign_add(ref=self.timestep, value=batched_size))

            # Subtract variable noise
            if self.variable_noise is not None and self.variable_noise > 0.0:
                for variable, noise_delta in zip(self.get_variables(), noise_deltas):
                    operations.append(variable.assign_sub(delta=noise_delta))

        with tf.control_dependencies(control_inputs=operations):
            # Trivial operation to enforce control dependency
            self.timestep_output = self.timestep + 0

    def create_observe_outputs(self):
        assignment = tf.assign(ref=self.is_optimizing, value=False)

        # Observe inputs
        with tf.control_dependencies(control_inputs=(assignment,)):
            terminal = tf.identity(input=self.terminal_input)
            reward = tf.identity(input=self.reward_input)

        # Reward preprocessing
        if self.reward_preprocessing is not None:
            reward = self.reward_preprocessing.process(tensor=reward)

        # Observation
        batched_size = tf.shape(input=terminal)[0]
        observation = self.fn_observe_timestep(
            states={name: tf.stop_gradient(input=state[:batched_size]) for name, state in self.current_states.items()},
            internals=[tf.stop_gradient(input=internal[:batched_size]) for internal in self.current_internals],
            actions={name: tf.stop_gradient(input=action[:batched_size]) for name, action in self.current_actions.items()},
            terminal=tf.stop_gradient(input=terminal),
            reward=tf.stop_gradient(input=reward)
        )
        reset_index = tf.assign(ref=self.current_index, value=0)

        # Increment episode
        with tf.control_dependencies(control_inputs=(observation, reset_index)):
            increment_episode = tf.count_nonzero(input_tensor=terminal, dtype=util.tf_dtype('int'))
            increment_episode = tf.assign_add(ref=self.episode, value=increment_episode)

        with tf.control_dependencies(control_inputs=(increment_episode,)):
            # Trivial operation to enforce control dependency
            self.episode_output = self.episode + 0

        # TODO: add up rewards per episode and add summary_label 'episode-reward'

    def get_variables(self, include_non_trainable=False):
        """
        Returns the TensorFlow variables used by the model.

        Returns:
            List of variables.
        """

        if include_non_trainable:
                # Optimizer variables and timestep/episode only included if 'include_non_trainable' set
            model_variables = [self.all_variables[key] for key in sorted(self.all_variables)]
            states_preprocessing_variables = [
                variable for name in self.states_preprocessing.keys()
                for variable in self.states_preprocessing[name].get_variables()
            ]
            actions_exploration_variables = [
                variable for name in self.actions_exploration.keys()
                for variable in self.actions_exploration[name].get_variables()
            ]
            if self.reward_preprocessing is not None:
                reward_preprocessing_variables = self.reward_preprocessing.get_variables()
            else:
                reward_preprocessing_variables = list()

            variables = model_variables
            variables.extend([v for v in states_preprocessing_variables if v not in variables])
<<<<<<< HEAD
            variables.extend([v for v in actions_exploration_variables if v not in variables])
            variables.extend([v for v in reward_preprocessing_variables if v not in variables])
=======
            variables.extend([v for v in explorations_variables if v not in variables])
            variables.extend([v for v in reward_preprocessing_variables if v not in variables])
            variables.extend([v for v in optimizer_variables if v not in variables])
>>>>>>> 9f29ef5b

            return variables
        else:
            return [self.variables[key] for key in sorted(self.variables)]

    def get_summaries(self):
        """
        Returns the TensorFlow summaries reported by the model

        Returns:
            List of summaries
        """
        return self.summaries

    def reset(self):
        """
        Resets the model to its initial state on episode start.

        Returns:
            tuple:
                Current episode, timestep counter and the shallow-copied list of internal state initialization Tensors.
        """
        # TODO preprocessing reset call moved from agent
        episode, timestep = self.monitored_session.run(fetches=(self.episode, self.timestep))
        return episode, timestep, list(self.internals_init)

    def act(self, states, internals, deterministic=False):
<<<<<<< HEAD
=======
        """
        Does a forward pass through the model to retrieve action (outputs) given inputs for state (and internal
        state, if applicable (e.g. RNNs))

        Args:
            states (dict): Dict of state tensors (each key represents one state space component).
            internals: List of incoming internal state tensors.
            deterministic (bool): If True, will not apply exploration after actions are calculated.

        Returns:
            tuple:
                - Actual action-outputs (batched if state input is a batch).
                - Actual values of internal states (if applicable) (batched if state input is a batch).
                - The timestep (int) after calculating the (batch of) action(s).
        """

        fetches = [self.actions_output, self.internals_output, self.timestep_output]

>>>>>>> 9f29ef5b
        name = next(iter(self.states_spec))
        state = np.asarray(states[name])
        batched = (state.ndim != len(self.states_spec[name]['shape']))

        fetches = (self.actions_output, self.internals_output, self.timestep_output)

        if batched:
            assert self.batching_capacity is not None and state.shape[0] <= self.batching_capacity
            feed_dict = {state_input: states[name] for name, state_input in self.states_input.items()}
            feed_dict.update({internal_input: internals[n] for n, internal_input in enumerate(self.internals_input)})
        else:
            feed_dict = {state_input: (states[name],) for name, state_input in self.states_input.items()}
            feed_dict.update({internal_input: (internals[n],) for n, internal_input in enumerate(self.internals_input)})

        feed_dict[self.deterministic_input] = deterministic

        actions, internals, timestep = self.monitored_session.run(fetches=fetches, feed_dict=feed_dict)

        # Extract the first (and only) action/internal from the batch to make return values non-batched
        if not batched:
            actions = {name: action[0] for name, action in actions.items()}
            internals = [internal[0] for internal in internals]

        if self.summary_configuration_op is not None:
            summary_values = self.session.run(self.summary_configuration_op)
            self.summary_writer.add_summary(summary_values)
            self.summary_writer.flush()
            # Only do this operation once to reduce duplicate data in Tensorboard
            self.summary_configuration_op = None

        return actions, internals, timestep

    def observe(self, terminal, reward):
<<<<<<< HEAD
=======
        """
        Adds an observation (reward and is-terminal) to the model without updating its trainable variables.

        Args:
            terminal (bool): Whether the episode has terminated.
            reward (float): The observed reward value.

        Returns:
            The value of the model-internal episode counter.
        """
>>>>>>> 9f29ef5b
        terminal = np.asarray(terminal)
        batched = (terminal.ndim == 1)

        fetches = self.episode_output

        if batched:
            assert self.batching_capacity is not None and terminal.shape[0] <= self.batching_capacity
            feed_dict = {self.terminal_input: terminal, self.reward_input: reward, }
        else:
            feed_dict = {self.terminal_input: (terminal,), self.reward_input: (reward,)}

<<<<<<< HEAD
        episode = self.monitored_session.run(fetches=fetches, feed_dict=feed_dict)

        return episode

=======
        feed_dict[self.update_input] = False  # don't update, just "observe"

        episode = self.monitored_session.run(fetches=self.increment_episode, feed_dict=feed_dict)

        return episode

    def update(self, states, internals, actions, terminal, reward, return_loss_per_instance=False):
        """
        Runs the self.optimization in the session to update the Model's parameters.
        Optionally, also runs the `loss_per_instance` calculation and returns the result of that.

        Args:
            states (dict): Dict of state tensors (each key represents one state space component).
            internals: List of prior internal state tensors.
            actions (dict): Dict of action tensors (each key represents one action space component).
            terminal: Terminal boolean tensor (shape=(batch-size,)).
            reward: Reward float tensor (shape=(batch-size,)).
            return_loss_per_instance (bool): Whether to also run and return the `loss_per_instance` Tensor.

        Returns:
            void or - if return_loss_per_instance is True - the value of the `loss_per_instance` Tensor.
        """

        fetches = [self.optimization]
        # Optionally fetch loss per instance
        if return_loss_per_instance:
            fetches.append(self.loss_per_instance)

        terminal = np.asarray(terminal)
        batched = (terminal.ndim == 1)
        if batched:
            feed_dict = {state_input: states[name] for name, state_input in self.states_input.items()}
            feed_dict.update(
                {internal_input: internals[n]
                    for n, internal_input in enumerate(self.internals_input)}
            )
            feed_dict.update(
                {action_input: actions[name]
                    for name, action_input in self.actions_input.items()}
            )
            feed_dict[self.terminal_input] = terminal
            feed_dict[self.reward_input] = reward
        else:
            feed_dict = {state_input: (states[name],) for name, state_input in self.states_input.items()}
            feed_dict.update(
                {internal_input: (internals[n],)
                    for n, internal_input in enumerate(self.internals_input)}
            )
            feed_dict.update(
                {action_input: (actions[name],)
                    for name, action_input in self.actions_input.items()}
            )
            feed_dict[self.terminal_input] = (terminal,)
            feed_dict[self.reward_input] = (reward,)

        feed_dict[self.deterministic_input] = True
        feed_dict[self.update_input] = True

        fetched = self.monitored_session.run(fetches=fetches, feed_dict=feed_dict)

        if return_loss_per_instance:
            return fetched[1]

>>>>>>> 9f29ef5b
    def save(self, directory=None, append_timestep=True):
        """
        Save TensorFlow model. If no checkpoint directory is given, the model's default saver  
        directory is used. Optionally appends current timestep to prevent overwriting previous  
        checkpoint files. Turn off to be able to load model from the same given path argument as  
        given here.

        Args:
            directory: Optional checkpoint directory.
            append_timestep: Appends the current timestep to the checkpoint file if true.

        Returns:
            Checkpoint path were the model was saved.
        """
        if self.summary_writer_hook is not None:
            self.summary_writer_hook._summary_writer.flush()

        return self.saver.save(
            sess=self.session,
            save_path=(self.saver_directory if directory is None else directory),
            global_step=(self.timestep if append_timestep else None),
            # latest_filename=None,  # Defaults to 'checkpoint'.
            meta_graph_suffix='meta',
            write_meta_graph=True,
            write_state=True
        )

    def restore(self, directory=None, file=None):
        """
        Restore TensorFlow model. If no checkpoint file is given, the latest checkpoint is  
        restored. If no checkpoint directory is given, the model's default saver directory is  
        used (unless file specifies the entire path).

        Args:
            directory: Optional checkpoint directory.
            file: Optional checkpoint file, or path if directory not given.
        """
        if file is None:
            file = tf.train.latest_checkpoint(
                checkpoint_dir=(self.saver_directory if directory is None else directory),
                # latest_filename=None  # Corresponds to argument of saver.save() in Model.save().
            )
        elif directory is None:
            file = os.path.join(self.saver_directory, file)
        elif not os.path.isfile(file):
            file = os.path.join(directory, file)

        # if not os.path.isfile(file):
        #     raise TensorForceError("Invalid model directory/file.")

        self.saver.restore(sess=self.session, save_path=file)<|MERGE_RESOLUTION|>--- conflicted
+++ resolved
@@ -35,9 +35,6 @@
 
 Finally, the following TensorFlow functions can be useful in some cases:
 
-<<<<<<< HEAD
-* `tf_optimization(states, internals, actions, terminal, reward)` for further optimization operations (e.g. the baseline update in a `PGModel` or the target network update in a `QModel`), returning a single grouped optimization operation.
-=======
 * `preprocess_states(states)` for state preprocessing, returning the processed batch of states.
 * `tf_action_exploration(action, exploration, action_spec)` for action postprocessing (e.g. exploration),
     returning the processed batch of actions.
@@ -48,7 +45,6 @@
 * `tf_optimization(states, internals, actions, terminal, reward)` for further optimization operations
     (e.g. the baseline update in a `PGModel` or the target network update in a `QModel`),
     returning a single grouped optimization operation.
->>>>>>> 9f29ef5b
 """
 
 from __future__ import absolute_import
@@ -73,7 +69,6 @@
 
     def __init__(
         self,
-<<<<<<< HEAD
         states,
         actions,
         scope,
@@ -86,22 +81,6 @@
         states_preprocessing,
         actions_exploration,
         reward_preprocessing
-=======
-        states_spec,
-        actions_spec,
-        device=None,
-        session_config=None,
-        scope='base_model',
-        saver_spec=None,
-        summary_spec=None,
-        distributed_spec=None,
-        optimizer=None,
-        discount=0.0,
-        variable_noise=None,
-        states_preprocessing_spec=None,
-        explorations_spec=None,
-        reward_preprocessing_spec=None
->>>>>>> 9f29ef5b
     ):
         """
 
@@ -131,17 +110,10 @@
         self.states_spec = states
         self.actions_spec = actions
 
-<<<<<<< HEAD
         # TensorFlow scope, device
-=======
-        # TensorFlow device, managed-session and scope specs
-        self.device = device
-        self.session_config = session_config
->>>>>>> 9f29ef5b
         self.scope = scope
         self.device = device
 
-<<<<<<< HEAD
         # Saver/summaries/distributes
         self.saver_spec = saver
         self.summaries_spec = summaries
@@ -149,41 +121,22 @@
 
         # TensorFlow summaries
         if summaries is None:
-=======
-        # Saver/distributed specifications
-        self.saver_spec = saver_spec
-        self.distributed_spec = distributed_spec
-
-        # TensorFlow summaries
-        self.summary_spec = summary_spec
-        if summary_spec is None:
->>>>>>> 9f29ef5b
             self.summary_labels = set()
         else:
             self.summary_labels = set(summaries.get('labels', ()))
 
-<<<<<<< HEAD
         # Batching capacity for act/observe interface
         assert batching_capacity is None or (isinstance(batching_capacity, int) and batching_capacity > 0)
         self.batching_capacity = batching_capacity
-=======
-        self.optimizer = optimizer
-        self.discount = discount
->>>>>>> 9f29ef5b
 
         # Variable noise
         assert variable_noise is None or variable_noise > 0.0
         self.variable_noise = variable_noise
 
         # Preprocessing and exploration
-<<<<<<< HEAD
         self.states_preprocessing_spec = states_preprocessing
         self.actions_exploration_spec = actions_exploration
         self.reward_preprocessing_spec = reward_preprocessing
-=======
-        self.states_preprocessing_spec = states_preprocessing_spec
-        self.reward_preprocessing_spec = reward_preprocessing_spec
-        self.explorations_spec = explorations_spec
 
         # Define all other variables that will be initialized later
         # (in calls to `setup` and `initialize` directly following __init__).
@@ -277,7 +230,6 @@
         self.fn_preprocess_reward = None
 
         self.summary_configuration_op = None
->>>>>>> 9f29ef5b
 
         # Setup TensorFlow graph and session
         self.setup()
@@ -333,7 +285,6 @@
             self.graph = graph
 
         with tf.device(device_name_or_function=self.device):
-<<<<<<< HEAD
             with tf.name_scope(name=self.scope):
 
                 # Variables and summaries
@@ -409,137 +360,35 @@
                 self.create_act_outputs()
                 self.create_observe_outputs()
 
-                # if any(k in self.summary_labels for k in ['inputs','states','actions','rewards']): 
-                #     if any(k in self.summary_labels for k in ['inputs','states']):               
-                #         for name, state in states.items():
-                #             summary = tf.summary.histogram(name=('inputs/states/' + name), values=state)
-                #             self.summaries.append(summary)
-                #     if any(k in self.summary_labels for k in ['inputs','actions']):                                       
-                #         for name, action in actions.items():
-                #             summary = tf.summary.histogram(name=('inputs/actions/' + name), values=action)
-                #             self.summaries.append(summary)
-                #     if any(k in self.summary_labels for k in ['inputs','rewards']):                                       
-                #         summary = tf.summary.histogram(name=('inputs/rewards'), values=reward)
-                #         self.summaries.append(summary)
-=======
-            # Variables and summaries
-            self.variables = dict()
-            self.all_variables = dict()
-            self.registered_variables = set()
-            self.summaries = list()
-
-            def custom_getter(getter, name, registered=False, second=False, **kwargs):
-                if registered:
-                    self.registered_variables.add(name)
-                elif name in self.registered_variables:
-                    registered = True
-                variable = getter(name=name, **kwargs)  # Top-level, hence no 'registered'
-                if not registered:
-                    self.all_variables[name] = variable
-                    if kwargs.get('trainable', True) and not name.startswith('optimization'):
-                        self.variables[name] = variable
-                        if 'variables' in self.summary_labels:
-                            summary = tf.summary.histogram(name=name, values=variable)
-                            self.summaries.append(summary)
-                return variable
-
-            # Episode
-            collection = self.graph.get_collection(name='episode')
-            if len(collection) == 0:
-                self.episode = tf.Variable(
-                    name='episode',
-                    dtype=util.tf_dtype('int'),
-                    trainable=False,
-                    initial_value=0
-                )
-                self.graph.add_to_collection(name='episode', value=self.episode)
-            else:
-                assert len(collection) == 1
-                self.episode = collection[0]
-
-            # Timestep
-            collection = self.graph.get_collection(name='timestep')
-            if len(collection) == 0:
-                self.timestep = tf.Variable(
-                    name='timestep',
-                    dtype=util.tf_dtype('int'),
-                    trainable=False,
-                    initial_value=0
-                )
-                self.graph.add_to_collection(name='timestep', value=self.timestep)
-                self.graph.add_to_collection(name=tf.GraphKeys.GLOBAL_STEP, value=self.timestep)
-            else:
-                assert len(collection) == 1
-                self.timestep = collection[0]
-
-            # Create placeholders, tf functions, internals, etc
-            self.initialize(custom_getter=custom_getter)
-
-            # Input tensors
-            states = {name: tf.identity(input=state) for name, state in self.states_input.items()}
-            states = self.fn_preprocess_states(states=states)
-            states = {name: tf.stop_gradient(input=state) for name, state in states.items()}
-            internals = [tf.identity(input=internal) for internal in self.internals_input]
-            actions = {name: tf.identity(input=action) for name, action in self.actions_input.items()}
-            terminal = tf.identity(input=self.terminal_input)
-            reward = tf.identity(input=self.reward_input)
-            reward = self.fn_preprocess_reward(states=states, internals=internals, terminal=terminal, reward=reward)
-            reward = tf.stop_gradient(input=reward)
-
-            # Optimizer
-            # No optimizer (non-learning model)
-            if self.optimizer is None:
-                pass
-            # Optimizer will be a global_optimizer
-            elif self.distributed_spec is not None and \
-                    not self.distributed_spec.get('parameter_server') and \
-                    not self.distributed_spec.get('replica_model'):
-                # If not internal global model
-                self.optimizer = GlobalOptimizer(optimizer=self.optimizer)
-            else:
-                kwargs_opt = dict(
-                    summaries=self.summaries,
-                    summary_labels=self.summary_labels
-                )
-                self.optimizer = Optimizer.from_spec(spec=self.optimizer, kwargs=kwargs_opt)
-
-            # Create output fetch operations
-            self.create_output_operations(
-                states=states,
-                internals=internals,
-                actions=actions,
-                terminal=terminal,
-                reward=reward,
-                update=self.update_input,
-                deterministic=self.deterministic_input
-            )
-
-            #  Add exploration post-processing (only if deterministic is set to False).
-            for name, action in self.actions_output.items():
-                if name in self.explorations:
-                    self.actions_output[name] = tf.cond(
-                        pred=self.deterministic_input,
-                        true_fn=(lambda: action),
-                        false_fn=(lambda: self.fn_action_exploration(
-                            action=action,
-                            exploration=self.explorations[name],
-                            action_spec=self.actions_spec[name]
-                        ))
-                    )
-
-            # Add all summaries specified in summary_labels
-            if any(k in self.summary_labels for k in ['inputs', 'states']):
-                for name, state in states.items():
-                    summary = tf.summary.histogram(name=(self.scope + '/inputs/states/' + name), values=state)
+                # Add all summaries specified in summary_labels
+                if any(k in self.summary_labels for k in ['inputs', 'states']):
+                    for name, state in states.items():
+                        summary = tf.summary.histogram(name=(self.scope + '/inputs/states/' + name), values=state)
+                        self.summaries.append(summary)
+                if any(k in self.summary_labels for k in ['inputs', 'actions']):
+                    for name, action in actions.items():
+                        summary = tf.summary.histogram(name=(self.scope + '/inputs/actions/' + name), values=action)
+                        self.summaries.append(summary)
+                if any(k in self.summary_labels for k in ['inputs', 'rewards']):
+                    summary = tf.summary.histogram(name=(self.scope + '/inputs/rewards'), values=reward)
                     self.summaries.append(summary)
-            if any(k in self.summary_labels for k in ['inputs', 'actions']):
-                for name, action in actions.items():
-                    summary = tf.summary.histogram(name=(self.scope + '/inputs/actions/' + name), values=action)
-                    self.summaries.append(summary)
-            if any(k in self.summary_labels for k in ['inputs', 'rewards']):
-                summary = tf.summary.histogram(name=(self.scope + '/inputs/rewards'), values=reward)
-                self.summaries.append(summary)
->>>>>>> 9f29ef5b
+
+            # # Optimizer
+            # # No optimizer (non-learning model)
+            # if self.optimizer is None:
+            #     pass
+            # # Optimizer will be a global_optimizer
+            # elif self.distributed_spec is not None and \
+            #         not self.distributed_spec.get('parameter_server') and \
+            #         not self.distributed_spec.get('replica_model'):
+            #     # If not internal global model
+            #     self.optimizer = GlobalOptimizer(optimizer=self.optimizer)
+            # else:
+            #     kwargs_opt = dict(
+            #         summaries=self.summaries,
+            #         summary_labels=self.summary_labels
+            #     )
+            #     self.optimizer = Optimizer.from_spec(spec=self.optimizer, kwargs=kwargs_opt)
 
         if self.distributed_spec is not None:
             # We are just a replica model: Return.
@@ -560,8 +409,7 @@
                 return
 
             # Global trainables (from global_model)
-            global_variables = self.global_model.get_variables(include_non_trainable=True) +\
-                               [self.episode, self.timestep]
+            global_variables = self.global_model.get_variables(include_non_trainable=True) + [self.episode, self.timestep]
             # Local counterparts
             local_variables = self.get_variables(include_non_trainable=True) + [self.episode, self.timestep]
             init_op = tf.variables_initializer(var_list=global_variables)
@@ -578,10 +426,6 @@
             ready_op = tf.report_uninitialized_variables(var_list=global_variables)
             # TODO(Michael) TensorFlow template hotfix following 1.5.0rc0
             global_variables = list(set(global_variables))
-<<<<<<< HEAD
-=======
-
->>>>>>> 9f29ef5b
             ready_for_local_init_op = None
             local_init_op = None
 
@@ -813,17 +657,8 @@
             pass
         elif all(name in self.actions_spec for name in self.actions_exploration_spec):
             for name, state in self.actions_spec.items():
-<<<<<<< HEAD
                 if name in self.actions_exploration:
                     self.actions_exploration[name] = Exploration.from_spec(spec=self.actions_exploration_spec[name])
-=======
-                self.explorations[name] = Exploration.from_spec(spec=self.explorations_spec)
-        # single spec for all components of our action space
-        elif "type" in self.explorations_spec:
-            for name, state in self.actions_spec.items():
-                self.explorations[name] = Exploration.from_spec(spec=self.explorations_spec)
-        # different spec for different components of our action space
->>>>>>> 9f29ef5b
         else:
             for name, state in self.actions_spec.items():
                 self.actions_exploration[name] = Exploration.from_spec(spec=self.actions_exploration_spec)
@@ -881,7 +716,6 @@
         #     custom_getter_=custom_getter
         # )
 
-<<<<<<< HEAD
     def tf_initialize(self):
         # Optimization flag
         self.is_optimizing = tf.get_variable(
@@ -891,17 +725,6 @@
             dtype=util.tf_dtype('bool'),
             trainable=False
         )
-=======
-    def tf_preprocess_states(self, states):
-        """
-        Applies optional preprocessing to the states.
-        """
-        for name, state in states.items():
-            if name in self.states_preprocessing:
-                states[name] = self.states_preprocessing[name].process(tensor=state)
-            else:
-                states[name] = tf.identity(input=state)
->>>>>>> 9f29ef5b
 
         if self.batching_capacity is None:
             capacity = 1
@@ -980,14 +803,9 @@
             )
 
         elif action_spec['type'] == 'float':
-<<<<<<< HEAD
             for _ in range(util.rank(action) - 1):
                 exploration_value = tf.expand_dims(input=exploration_value, axis=1)
             action += exploration_value
-=======
-            action += tf.reshape(tensor=exploration_value,
-                                 shape=tuple(1 for _ in range(action_shape.get_shape().as_list()[0])))
->>>>>>> 9f29ef5b
             if 'min_value' in action_spec:
                 action = tf.clip_by_value(
                     t=action,
@@ -997,115 +815,7 @@
 
         return action
 
-<<<<<<< HEAD
     def tf_actions_and_internals(self, states, internals, deterministic):
-=======
-    def tf_preprocess_reward(self, states, internals, terminal, reward):
-        """
-        Applies optional preprocessing to the reward.
-        """
-        if self.reward_preprocessing is None:
-            reward = tf.identity(input=reward)
-        else:
-            reward = self.reward_preprocessing.process(tensor=reward)
-
-        return reward
-
-    # TODO: this could be a utility helper function if we remove self.discount and only allow external discount-value input
-    def tf_discounted_cumulative_reward(self, terminal, reward, discount=None, final_reward=0.0, horizon=0):
-        """
-        Creates and returns the TensorFlow operations for calculating the sequence of discounted cumulative rewards
-        for a given sequence of single rewards.
-
-        Example:
-        single rewards = 2.0 1.0 0.0 0.5 1.0 -1.0
-        terminal = False, False, False, False True False
-        gamma = 0.95
-        final_reward = 100.0 (only matters for last episode (r=-1.0) as this episode has no terminal signal)
-        horizon=3
-        output = 2.95 1.45 1.38 1.45 1.0 94.0
-
-        Args:
-            terminal: Tensor (bool) holding the is-terminal sequence. This sequence may contain more than one
-                True value. If its very last element is False (not terminating), the given `final_reward` value
-                is assumed to follow the last value in the single rewards sequence (see below).
-            reward: Tensor (float) holding the sequence of single rewards. If the last element of `terminal` is False,
-                an assumed last reward of the value of `final_reward` will be used.
-            discount (float): The discount factor (gamma). By default, take the Model's discount factor.
-            final_reward (float): Reward value to use if last episode in sequence does not terminate (terminal sequence
-                ends with False). This value will be ignored if horizon == 1 or discount == 0.0.
-            horizon (int): The length of the horizon (e.g. for n-step cumulative rewards in continuous tasks
-                without terminal signals). Use 0 (default) for an infinite horizon. Note that horizon=1 leads to the
-                exact same results as a discount factor of 0.0.
-
-        Returns:
-            Discounted cumulative reward tensor with the same shape as `reward`.
-        """
-
-        # By default -> take Model's gamma value
-        if discount is None:
-            discount = self.discount
-
-        # Accumulates discounted (n-step) reward (start new if terminal)
-        def cumulate(cumulative, reward_terminal_horizon_subtract):
-            rew, is_terminal, is_over_horizon, sub = reward_terminal_horizon_subtract
-            return tf.where(
-                # If terminal, start new cumulation.
-                condition=is_terminal,
-                x=rew,
-                y=tf.where(
-                    # If we are above the horizon length (H) -> subtract discounted value from H steps back.
-                    condition=is_over_horizon,
-                    x=(rew + cumulative * discount - sub),
-                    y=(rew + cumulative * discount)
-                )
-            )
-
-        # Accumulates length of episodes (starts new if terminal)
-        def len_(cumulative, term):
-            return tf.where(
-                condition=term,
-                # Start counting from 1 after is-terminal signal
-                x=tf.ones(shape=(), dtype=tf.int32),
-                # Otherwise, increase length by 1
-                y=cumulative + 1
-            )
-
-        # Reverse, since reward cumulation is calculated right-to-left, but tf.scan only works left-to-right.
-        reward = tf.reverse(tensor=reward, axis=(0,))
-        # e.g. -1.0 1.0 0.5 0.0 1.0 2.0
-        terminal = tf.reverse(tensor=terminal, axis=(0,))
-        # e.g. F T F F F F
-
-        # Store the steps until end of the episode(s) determined by the input terminal signals (True starts new count).
-        lengths = tf.scan(fn=len_, elems=terminal, initializer=0)
-        # e.g. 1 1 2 3 4 5
-        off_horizon = tf.greater(lengths, tf.fill(dims=tf.shape(lengths), value=horizon))
-        # e.g. F F F F T T
-
-        # Calculate the horizon-subtraction value for each step.
-        if horizon > 0:
-            horizon_subtractions = tf.map_fn(lambda x: (discount ** horizon) * x, reward, dtype=tf.float32)
-            # Shift right by size of horizon (fill rest with 0.0).
-            horizon_subtractions = tf.concat([np.zeros(shape=(horizon,)), horizon_subtractions], axis=0)
-            horizon_subtractions = tf.slice(horizon_subtractions, begin=(0,), size=tf.shape(reward))
-            # e.g. 0.0, 0.0, 0.0, -1.0*g^3, 1.0*g^3, 0.5*g^3
-        # all 0.0 if infinite horizon (special case: horizon=0)
-        else:
-            horizon_subtractions = tf.zeros(shape=tf.shape(reward))
-
-        # Now do the scan, each time summing up the previous step (discounted by gamma) and
-        # subtracting the respective `horizon_subtraction`.
-        reward = tf.scan(
-            fn=cumulate,
-            elems=(reward, terminal, off_horizon, horizon_subtractions),
-            initializer=final_reward if horizon != 1 else 0.0
-        )
-        # Re-reverse again to match input sequences.
-        return tf.reverse(tensor=reward, axis=(0,))
-
-    def tf_actions_and_internals(self, states, internals, update, deterministic):
->>>>>>> 9f29ef5b
         """
         Creates and returns the TensorFlow operations for retrieving the actions and - if applicable -
         the posterior internal state Tensors in reaction to the given input states (and prior internal states).
@@ -1113,14 +823,8 @@
         Args:
             states (dict): Dict of state tensors (each key represents one state space component).
             internals: List of prior internal state tensors.
-<<<<<<< HEAD
             deterministic: Boolean tensor indicating whether action should be chosen  
                 deterministically.
-=======
-            update: Single boolean tensor indicating whether this call happens during an update.
-            deterministic: Boolean Tensor indicating, whether we will not apply exploration when actions
-                are calculated.
->>>>>>> 9f29ef5b
 
         Returns:
             tuple:
@@ -1131,18 +835,12 @@
 
     def tf_observe_timestep(self, states, internals, actions, terminal, reward):
         """
-<<<<<<< HEAD
         Creates the TensorFlow operations for performing the observation of a full time step's
         information.
-=======
-        Creates and returns the TensorFlow operations for calculating the loss per batch instance (sample)
-        of the given input state(s) and action(s).
->>>>>>> 9f29ef5b
 
         Args:
             states (dict): Dict of state tensors (each key represents one state space component).
             internals: List of prior internal state tensors.
-<<<<<<< HEAD
             actions: Dict of action tensors.
             terminal: Terminal boolean tensor.
             reward: Reward tensor.
@@ -1154,110 +852,6 @@
 
     def create_act_outputs(self):
         assignment = tf.assign(ref=self.is_optimizing, value=False)
-=======
-            actions (dict): Dict of action tensors (each key represents one action space component).
-            terminal: Terminal boolean tensor (shape=(batch-size,)).
-            reward: Reward float tensor (shape=(batch-size,)).
-            update: Single boolean tensor indicating whether this call happens during an update.
-
-        Returns:
-            Loss tensor (first rank is the batch size -> one loss value per sample in the batch).
-        """
-        raise NotImplementedError
-
-    def tf_regularization_losses(self, states, internals, update):
-        """
-        Creates and returns the TensorFlow operations for calculating the different regularization losses for
-        the given batch of state/internal state inputs.
-
-        Args:
-            states (dict): Dict of state tensors (each key represents one state space component).
-            internals: List of prior internal state tensors.
-            update: Single boolean tensor indicating whether this call happens during an update.
-
-        Returns:
-            Dict of regularization loss tensors (keys == different regularization types, e.g. 'entropy').
-        """
-        return dict()
-
-    def tf_loss(self, states, internals, actions, terminal, reward, update):
-        """
-        Creates and returns the single loss Tensor representing the total loss for a batch, including
-        the mean loss per sample, the regularization loss of the batch, .
-
-        Args:
-            states (dict): Dict of state tensors (each key represents one state space component).
-            internals: List of prior internal state tensors.
-            actions (dict): Dict of action tensors (each key represents one action space component).
-            terminal: Terminal boolean tensor (shape=(batch-size,)).
-            reward: Reward float tensor (shape=(batch-size,)).
-            update: Single boolean tensor indicating whether this call happens during an update.
-
-        Returns:
-            Single float-value loss tensor.
-        """
-
-        # Losses per samples
-        loss_per_instance = self.fn_loss_per_instance(
-            states=states,
-            internals=internals,
-            actions=actions,
-            terminal=terminal,
-            reward=reward,
-            update=update
-        )
-        # Mean loss
-        loss = tf.reduce_mean(input_tensor=loss_per_instance, axis=0)
-
-        # Summary for (mean) loss without any regularizations.
-        if 'losses' in self.summary_labels:
-            summary = tf.summary.scalar(name='loss-without-regularization', tensor=loss)
-            self.summaries.append(summary)
-
-        # Add the different types of regularization losses to the total.
-        losses = self.fn_regularization_losses(states=states, internals=internals, update=update)
-        if len(losses) > 0:
-            loss += tf.add_n(inputs=list(losses.values()))
-            if 'regularization' in self.summary_labels:
-                for name, loss_val in losses.items():
-                    summary = tf.summary.scalar(name="regularization/"+name, tensor=loss_val)
-                    self.summaries.append(summary)
-
-        # Summary for the total loss (including regularization).
-        if 'losses' in self.summary_labels or 'total-loss' in self.summary_labels:
-            summary = tf.summary.scalar(name='total-loss', tensor=loss)
-            self.summaries.append(summary)
-
-        return loss
-
-    def get_optimizer_kwargs(self, states, internals, actions, terminal, reward, update):
-        """
-        Returns the optimizer arguments including the time, the list of variables to optimize,
-        and various argument-free functions (in particular `fn_loss` returning the combined
-        0-dim batch loss tensor) which the optimizer might require to perform an update step.
-
-        Args:
-            states (dict): Dict of state tensors (each key represents one state space component).
-            internals: List of prior internal state tensors.
-            actions (dict): Dict of action tensors (each key represents one action space component).
-            terminal: Terminal boolean tensor (shape=(batch-size,)).
-            reward: Reward float tensor (shape=(batch-size,)).
-            update: Single boolean tensor indicating whether this call happens during an update.
-
-        Returns:
-            Dict to be passed into the optimizer op (e.g. 'minimize') as kwargs.
-        """
-        kwargs = dict()
-        kwargs['time'] = self.timestep
-        kwargs['variables'] = self.get_variables()
-        kwargs['fn_loss'] = (
-            lambda: self.fn_loss(states=states, internals=internals, actions=actions,
-                                 terminal=terminal, reward=reward, update=update)
-        )
-        if self.global_model is not None:
-            kwargs['global_variables'] = self.global_model.get_variables()
-        return kwargs
->>>>>>> 9f29ef5b
 
         # Act inputs
         with tf.control_dependencies(control_inputs=(assignment,)):
@@ -1265,7 +859,6 @@
             internals = [tf.identity(input=internal) for internal in self.internals_input]
             deterministic = tf.identity(input=self.deterministic_input)
 
-<<<<<<< HEAD
         # States preprocessing
         for name, preprocessing in self.states_preprocessing.items():
             states[name] = preprocessing.process(tensor=states[name])
@@ -1279,71 +872,7 @@
                 internals=internals,
                 deterministic=deterministic
             )
-=======
-        Args:
-            states (dict): Dict of state tensors (each key represents one state space component).
-            internals: List of prior internal state tensors.
-            actions (dict): Dict of action tensors (each key represents one action space component).
-            terminal: Terminal boolean tensor (shape=(batch-size,)).
-            reward: Reward float tensor (shape=(batch-size,)).
-            update: Single boolean tensor indicating whether this call happens during an update.
-
-        Returns:
-            The optimization operation.
-        """
-
-        # No optimization (non-learning model)
-        if self.optimizer is None:
-            return tf.no_op()
-
-        optimizer_kwargs = self.get_optimizer_kwargs(
-            states=states,
-            internals=internals,
-            actions=actions,
-            terminal=terminal,
-            reward=reward,
-            update=update
-        )
-        return self.optimizer.minimize(**optimizer_kwargs)
-
-    def create_output_operations(self, states, internals, actions, terminal, reward, update, deterministic):
-        """
-        Calls all the relevant TensorFlow functions for this model and hence creates all the
-        TensorFlow operations involved.
-
-        Args:
-            states (dict): Dict of state tensors (each key represents one state space component).
-            internals: List of prior internal state tensors.
-            actions (dict): Dict of action tensors (each key represents one action space component).
-            terminal: Terminal boolean tensor (shape=(batch-size,)).
-            reward: Reward float tensor (shape=(batch-size,)).
-            update: Single boolean tensor indicating whether this call happens during an update.
-            deterministic: Boolean Tensor indicating, whether we will not apply exploration when actions
-                are calculated.
-        """
-
-        # Create graph by calling the functions corresponding to model.act() / model.update(), to initialize variables.
-        # TODO: Could call reset here, but would have to move other methods below reset.
-        self.fn_actions_and_internals(
-            states=states,
-            internals=internals,
-            update=update,
-            deterministic=deterministic
-        )
-        self.fn_loss_per_instance(
-            states=states,
-            internals=internals,
-            actions=actions,
-            terminal=terminal,
-            reward=reward,
-            update=update
-        )
-
-        # Tensor fetched for model.act()
-        operations = list()
-        if self.variable_noise is not None and self.variable_noise > 0.0:
-            # Add variable noise
->>>>>>> 9f29ef5b
+
             noise_deltas = list()
             for variable in self.get_variables():
                 noise_delta = tf.random_normal(shape=util.shape(variable), mean=0.0, stddev=self.variable_noise)
@@ -1465,14 +994,8 @@
 
             variables = model_variables
             variables.extend([v for v in states_preprocessing_variables if v not in variables])
-<<<<<<< HEAD
             variables.extend([v for v in actions_exploration_variables if v not in variables])
             variables.extend([v for v in reward_preprocessing_variables if v not in variables])
-=======
-            variables.extend([v for v in explorations_variables if v not in variables])
-            variables.extend([v for v in reward_preprocessing_variables if v not in variables])
-            variables.extend([v for v in optimizer_variables if v not in variables])
->>>>>>> 9f29ef5b
 
             return variables
         else:
@@ -1500,8 +1023,6 @@
         return episode, timestep, list(self.internals_init)
 
     def act(self, states, internals, deterministic=False):
-<<<<<<< HEAD
-=======
         """
         Does a forward pass through the model to retrieve action (outputs) given inputs for state (and internal
         state, if applicable (e.g. RNNs))
@@ -1520,7 +1041,6 @@
 
         fetches = [self.actions_output, self.internals_output, self.timestep_output]
 
->>>>>>> 9f29ef5b
         name = next(iter(self.states_spec))
         state = np.asarray(states[name])
         batched = (state.ndim != len(self.states_spec[name]['shape']))
@@ -1554,8 +1074,6 @@
         return actions, internals, timestep
 
     def observe(self, terminal, reward):
-<<<<<<< HEAD
-=======
         """
         Adds an observation (reward and is-terminal) to the model without updating its trainable variables.
 
@@ -1566,7 +1084,6 @@
         Returns:
             The value of the model-internal episode counter.
         """
->>>>>>> 9f29ef5b
         terminal = np.asarray(terminal)
         batched = (terminal.ndim == 1)
 
@@ -1578,76 +1095,10 @@
         else:
             feed_dict = {self.terminal_input: (terminal,), self.reward_input: (reward,)}
 
-<<<<<<< HEAD
         episode = self.monitored_session.run(fetches=fetches, feed_dict=feed_dict)
 
         return episode
 
-=======
-        feed_dict[self.update_input] = False  # don't update, just "observe"
-
-        episode = self.monitored_session.run(fetches=self.increment_episode, feed_dict=feed_dict)
-
-        return episode
-
-    def update(self, states, internals, actions, terminal, reward, return_loss_per_instance=False):
-        """
-        Runs the self.optimization in the session to update the Model's parameters.
-        Optionally, also runs the `loss_per_instance` calculation and returns the result of that.
-
-        Args:
-            states (dict): Dict of state tensors (each key represents one state space component).
-            internals: List of prior internal state tensors.
-            actions (dict): Dict of action tensors (each key represents one action space component).
-            terminal: Terminal boolean tensor (shape=(batch-size,)).
-            reward: Reward float tensor (shape=(batch-size,)).
-            return_loss_per_instance (bool): Whether to also run and return the `loss_per_instance` Tensor.
-
-        Returns:
-            void or - if return_loss_per_instance is True - the value of the `loss_per_instance` Tensor.
-        """
-
-        fetches = [self.optimization]
-        # Optionally fetch loss per instance
-        if return_loss_per_instance:
-            fetches.append(self.loss_per_instance)
-
-        terminal = np.asarray(terminal)
-        batched = (terminal.ndim == 1)
-        if batched:
-            feed_dict = {state_input: states[name] for name, state_input in self.states_input.items()}
-            feed_dict.update(
-                {internal_input: internals[n]
-                    for n, internal_input in enumerate(self.internals_input)}
-            )
-            feed_dict.update(
-                {action_input: actions[name]
-                    for name, action_input in self.actions_input.items()}
-            )
-            feed_dict[self.terminal_input] = terminal
-            feed_dict[self.reward_input] = reward
-        else:
-            feed_dict = {state_input: (states[name],) for name, state_input in self.states_input.items()}
-            feed_dict.update(
-                {internal_input: (internals[n],)
-                    for n, internal_input in enumerate(self.internals_input)}
-            )
-            feed_dict.update(
-                {action_input: (actions[name],)
-                    for name, action_input in self.actions_input.items()}
-            )
-            feed_dict[self.terminal_input] = (terminal,)
-            feed_dict[self.reward_input] = (reward,)
-
-        feed_dict[self.deterministic_input] = True
-        feed_dict[self.update_input] = True
-
-        fetched = self.monitored_session.run(fetches=fetches, feed_dict=feed_dict)
-
-        if return_loss_per_instance:
-            return fetched[1]
-
->>>>>>> 9f29ef5b
     def save(self, directory=None, append_timestep=True):
         """
         Save TensorFlow model. If no checkpoint directory is given, the model's default saver  
