--- conflicted
+++ resolved
@@ -29,6 +29,7 @@
     """
 
     config = None
+    multi_config = None
 
     # Exclude flags to indicate whether a certain test is excluded for a model.
     exclude_bool = False
@@ -50,18 +51,10 @@
 
         environment = MinimalTest(specification={'bool': ()})
 
-        network = [
-            dict(type='dense', size=32),
-            dict(type='dense', size=32)
-        ]
-<<<<<<< HEAD
-        self.base_test_pass(
-            name='bool',
-            environment=environment,
-            network=network,
-            **self.__class__.config
-        )
-=======
+        network_spec = [
+            dict(type='dense', size=32),
+            dict(type='dense', size=32)
+        ]
         for mode in RunMode:
             if self.__class__.run_mode & mode.value:
                 self.base_test_pass(
@@ -72,7 +65,6 @@
                     num_workers=self.__class__.num_parallel_workers,
                     **self.__class__.config
                 )
->>>>>>> c54327ec
 
     def test_int(self):
         """
@@ -82,19 +74,11 @@
             return
 
         environment = MinimalTest(specification={'int': ()})
-        network = [
-            dict(type='dense', size=32),
-            dict(type='dense', size=32)
-        ]
-
-<<<<<<< HEAD
-        self.base_test_pass(
-            name='int',
-            environment=environment,
-            network=network,
-            **self.__class__.config
-        )
-=======
+        network_spec = [
+            dict(type='dense', size=32),
+            dict(type='dense', size=32)
+        ]
+
         for mode in RunMode:
             if self.__class__.run_mode & mode.value:
                 self.base_test_pass(
@@ -105,7 +89,6 @@
                     num_workers=self.__class__.num_parallel_workers,
                     **self.__class__.config
                 )
->>>>>>> c54327ec
 
     def test_float(self):
         """
@@ -115,18 +98,10 @@
             return
 
         environment = MinimalTest(specification={'float': ()})
-        network = [
-            dict(type='dense', size=32),
-            dict(type='dense', size=32)
-        ]
-<<<<<<< HEAD
-        self.base_test_pass(
-            name='float',
-            environment=environment,
-            network=network,
-            **self.__class__.config
-        )
-=======
+        network_spec = [
+            dict(type='dense', size=32),
+            dict(type='dense', size=32)
+        ]
         for mode in RunMode:
             if self.__class__.run_mode & mode.value:
                 self.base_test_pass(
@@ -137,7 +112,6 @@
                     num_workers=self.__class__.num_parallel_workers,
                     **self.__class__.config
                 )
->>>>>>> c54327ec
 
     def test_bounded_float(self):
         """
@@ -147,39 +121,10 @@
             return
 
         environment = MinimalTest(specification={'bounded': ()})
-        network = [
-            dict(type='dense', size=32),
-            dict(type='dense', size=32)
-        ]
-<<<<<<< HEAD
-        self.base_test_pass(
-            name='bounded',
-            environment=environment,
-            network=network,
-            **self.__class__.config
-        )
-
-    def test_lstm(self):
-        """
-        Tests the case of using internal states via an LSTM layer (for one integer action).
-        """
-        if self.__class__.exclude_lstm:
-            return
-
-        environment = MinimalTest(specification={'int': ()})
-        network = [
-            dict(type='dense', size=32),
-            dict(type='dense', size=32),
-            dict(type='internal_lstm', size=32)
-        ]
-
-        self.base_test_pass(
-            name='lstm',
-            environment=environment,
-            network=network,
-            **self.__class__.config
-        )
-=======
+        network_spec = [
+            dict(type='dense', size=32),
+            dict(type='dense', size=32)
+        ]
         for mode in RunMode:
             if self.__class__.run_mode & mode.value:
                 self.base_test_pass(
@@ -190,7 +135,6 @@
                     num_workers=self.__class__.num_parallel_workers,
                     **self.__class__.config
                 )
->>>>>>> c54327ec
 
     def test_multi(self):
         """
@@ -277,14 +221,6 @@
 
         environment = MinimalTest(specification=specification)
 
-<<<<<<< HEAD
-        self.base_test_run(
-            name='multi',
-            environment=environment,
-            network=CustomNetwork,
-            **self.__class__.config
-        )
-=======
         if self.__class__.multi_config is None:
             for mode in RunMode:
                 if self.__class__.run_mode & mode.value:
@@ -331,5 +267,4 @@
                     run_mode=mode.value,
                     num_workers=self.__class__.num_parallel_workers,
                     **self.__class__.config
-                )
->>>>>>> c54327ec
+                )