--- conflicted
+++ resolved
@@ -43,11 +43,14 @@
         reward_estimation = dict(horizon=2, estimate_horizon='early')
         self.unittest(reward_estimation=reward_estimation)
 
+        # TODO: action value doesn't exist for Beta
+        policy = dict(
+            network=dict(type='auto', size=8, depth=1, rnn=2), use_beta_distribution=False
+        )
         reward_estimation = dict(horizon=2, estimate_horizon='early', estimate_action_values=True)
         baseline_optimizer = 'adam'
-        # TODO: action value doesn't exist for Beta
         self.unittest(
-            exclude_bounded_action=True, reward_estimation=reward_estimation,
+            policy=policy, reward_estimation=reward_estimation,
             baseline_optimizer=baseline_optimizer
         )
 
@@ -60,25 +63,18 @@
         )
 
         reward_estimation = dict(
-<<<<<<< HEAD
             horizon=2, estimate_horizon='early', estimate_action_values=True,
             estimate_terminals=True
-=======
-            horizon=2, estimate_horizon='early', estimate_actions=True, estimate_terminal=True
         )
         # TODO: action value doesn't exist for Beta
         baseline_policy = dict(
-            network=dict(type='auto', size=7, depth=1, internal_rnn=1), use_beta_distribution=False
->>>>>>> 4c9d6d34
+            network=dict(type='auto', size=7, depth=1, rnn=1), use_beta_distribution=False
         )
-        baseline_policy = dict(network=dict(type='auto', size=7, depth=1, rnn=1))
         baseline_objective = 'policy_gradient'
         baseline_optimizer = 'adam'
-        # TODO: action value doesn't exist for Beta
         self.unittest(
-            exclude_bounded_action=True, reward_estimation=reward_estimation,
-            baseline_policy=baseline_policy, baseline_objective=baseline_objective,
-            baseline_optimizer=baseline_optimizer
+            reward_estimation=reward_estimation, baseline_policy=baseline_policy,
+            baseline_objective=baseline_objective, baseline_optimizer=baseline_optimizer
         )
 
     def test_late_horizon_estimate(self):
@@ -107,25 +103,18 @@
         )
 
         reward_estimation = dict(
-<<<<<<< HEAD
             horizon=2, estimate_horizon='late', estimate_action_values=True, estimate_terminals=True
-=======
-            horizon=2, estimate_horizon='late', estimate_actions=True, estimate_terminal=True
         )
         # TODO: action value doesn't exist for Beta
+        # TODO: baseline horizon has to be equal to policy horizon
         baseline_policy = dict(
-            network=dict(type='auto', size=7, depth=1, internal_rnn=1), use_beta_distribution=False
->>>>>>> 4c9d6d34
+            network=dict(type='auto', size=7, depth=1, rnn=2), use_beta_distribution=False
         )
-        # TODO: baseline horizon has to be equal to policy horizon
-        baseline_policy = dict(network=dict(type='auto', size=7, depth=1, rnn=2))
         baseline_objective = 'policy_gradient'
         baseline_optimizer = 'adam'
-        # TODO: action value doesn't exist for Beta
         self.unittest(
-            exclude_bounded_action=True, reward_estimation=reward_estimation,
-            baseline_policy=baseline_policy, baseline_objective=baseline_objective,
-            baseline_optimizer=baseline_optimizer
+            reward_estimation=reward_estimation, baseline_policy=baseline_policy,
+            baseline_objective=baseline_objective, baseline_optimizer=baseline_optimizer
         )
 
     def test_advantage_estimate(self):
@@ -138,20 +127,11 @@
             horizon=2, estimate_horizon='early', estimate_action_values=True,
             estimate_advantage=True
         )
-        baseline_policy = dict(network=dict(type='auto', size=7, depth=1, rnn=1))
         # TODO: action value doesn't exist for Beta
-<<<<<<< HEAD
-=======
         baseline_policy = dict(
-            network=dict(type='auto', size=7, depth=1, internal_rnn=False),
-            use_beta_distribution=False
+            network=dict(type='auto', size=7, depth=1, rnn=1), use_beta_distribution=False
         )
-        baseline_optimizer = 'adam'
->>>>>>> 4c9d6d34
-        self.unittest(
-            exclude_bounded_action=True, reward_estimation=reward_estimation,
-            baseline_policy=baseline_policy
-        )
+        self.unittest(reward_estimation=reward_estimation, baseline_policy=baseline_policy)
 
         reward_estimation = dict(
             horizon=2, estimate_horizon='late', estimate_terminals=True, estimate_advantage=True
